--- conflicted
+++ resolved
@@ -221,13 +221,8 @@
         }
     }
 
-<<<<<<< HEAD
     if ((type == UNKNOWN || type == BIGDEC)
-        && value[0] != '0' && len < 32 /* TODO: better condition */) {
-=======
-    if ((type == UNKNOWN || type == INT64DEC || type == BIGDEC)
         && value[0] != '0' && len < 40 /* TODO: better condition */) {
->>>>>>> 6c1ad883
         // Try a big integer
         //ANID: --> 7394206091425759590
         uint64_t res64(0);
