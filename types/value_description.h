/* value_description.h                                             -*- C++ -*-
   Jeremy Barnes, 29 March 2013
   Copyright (c) 2013 Datacratic Inc.  All rights reserved.

   Code for description and introspection of values and structures.  Used
   to allow for automated formatters and parsers to be built.
*/

#pragma once

#include <string>
#include <memory>
#include <unordered_map>
#include <set>
#include "jml/arch/exception.h"
#include "jml/arch/demangle.h"
#include "jml/arch/demangle.h"
#include "jml/utils/exc_assert.h"
#include "jml/utils/filter_streams.h"
#include "jml/utils/smart_ptr_utils.h"
#include "json_parsing.h"
#include "json_printing.h"
#include "value_description_fwd.h"
#include "soa/utils/type_traits.h"

namespace Datacratic {

/** Tag structure to indicate that we want to only construct a
    description, not initialize it.  Initialization can be
    performed later.
*/

struct ConstructOnly {
};

static const ConstructOnly constructOnly;

struct JsonParsingContext;
struct JsonPrintingContext;
struct JSConverters;

enum class ValueKind : int32_t {
    // Atomic, ie all or none is replaced
    ATOM,     ///< Generic, atomic type
    INTEGER,
    FLOAT,
    BOOLEAN,
    STRING,
    ENUM,

    // Non-atomic, ie part of them can be mutated
    OPTIONAL,
    LINK,
    ARRAY,
    STRUCTURE,
    TUPLE,
    VARIANT,
    MAP,
    ANY
};

enum class OwnershipModel : int32_t {
    NONE,
    UNIQUE,
    SHARED
};

std::ostream & operator << (std::ostream & stream, ValueKind kind);


struct ValueDescription;

/*****************************************************************************/
/* VALUE DESCRIPTION                                                         */
/*****************************************************************************/

/** Value Description

    This describes the content of a C++ structure and allows it to be
    manipulated programatically.
*/

struct ValueDescription {
    typedef std::true_type defined;

    ValueDescription(ValueKind kind,
                     const std::type_info * type,
                     const std::string & typeName = "")
        : kind(kind),
          type(type),
          typeName(typeName.empty() ? ML::demangle(type->name()) : typeName),
          jsConverters(nullptr),
          jsConvertersInitialized(false)
    {
    }

    virtual ~ValueDescription() {};
    
    ValueKind kind;
    const std::type_info * type;
    std::string typeName;

    void setTypeName(const std::string & newName)
    {
        this->typeName = newName;
    }

<<<<<<< HEAD
    virtual void parseJson(void * val, JsonParsingContext & context) const = 0;
    virtual void printJson(const void * val, JsonPrintingContext & context) const = 0;
    virtual bool isDefault(const void * val) const = 0;
    virtual void setDefault(void * val) const = 0;
    virtual void copyValue(const void * from, void * to) const = 0;
    virtual void moveValue(void * from, void * to) const = 0;
    virtual void swapValues(void * from, void * to) const = 0;
    virtual void * constructDefault() const = 0;
    virtual void destroy(void *) const = 0;
=======
    virtual void parseJson(void * val, JsonParsingContext & context) const {};
    virtual void printJson(const void * val, JsonPrintingContext & context) const {};
    virtual bool isDefault(const void * val) const { return false; }
    virtual void setDefault(void * val) const {}
    virtual void copyValue(const void * from, void * to) const {}
    virtual void moveValue(void * from, void * to) const {}
    virtual void swapValues(void * from, void * to) const {}
>>>>>>> e3001fe6
    
    virtual void * optionalMakeValue(void * val) const
    {
        throw ML::Exception("type is not optional");
    }

    virtual const void * optionalGetValue(const void * val) const
    {
        throw ML::Exception("type is not optional");
    }

    virtual size_t getArrayLength(void * val) const
    {
        throw ML::Exception("type is not an array");
    }

    virtual void * getArrayElement(void * val, uint32_t element) const
    {
        throw ML::Exception("type is not an array");
    }

    virtual const void * getArrayElement(const void * val, uint32_t element) const
    {
        throw ML::Exception("type is not an array");
    }

    /** Return the value description for the nth array element.  This is
        necessary for tuple types, which don't have the same type for each
        element.
    */
    virtual const ValueDescription &
    getArrayElementDescription(const void * val, uint32_t element)
    {
        return contained();
    }

    virtual void setArrayLength(void * val, size_t newLength) const
    {
        throw ML::Exception("type is not an array");
    }
    
    virtual const ValueDescription & contained() const
    {
        throw ML::Exception("type does not contain another");
    }

    virtual OwnershipModel getOwnershipModel() const
    {
        throw ML::Exception("type does not define an ownership type");
    }

    virtual void* getLink(void* obj) const
    {
        throw ML::Exception("type is not a link");
    }

    virtual void set(
            void* obj, void* value, const ValueDescription* valueDesc) const
    {
        throw ML::Exception("type can't be written to");
    }


    // Convert from one type to another, making a copy.
    // Default will go through a JSON conversion.
    virtual void convertAndCopy(const void * from,
                                const ValueDescription & fromDesc,
                                void * to) const;

    struct FieldDescription {
        std::string fieldName;
        std::string comment;
        std::shared_ptr<const ValueDescription > description;
        int offset;
        int fieldNum;

        void* getFieldPtr(void* obj) const
        {
            return ((char*) obj) + offset;
        }
    };

    virtual size_t getFieldCount(const void * val) const
    {
        throw ML::Exception("type doesn't support fields");
    }

    virtual const FieldDescription *
    hasField(const void * val, const std::string & name) const
    {
        throw ML::Exception("type doesn't support fields");
    }

    virtual void forEachField(const void * val,
                              const std::function<void (const FieldDescription &)> & onField) const
    {
        throw ML::Exception("type doesn't support fields");
    }

    virtual const FieldDescription & 
    getField(const std::string & field) const
    {
        throw ML::Exception("type doesn't support fields");
    }

    // Storage to cache Javascript converters
    mutable JSConverters * jsConverters;
    mutable bool jsConvertersInitialized;

    /** Get the value description for a type name */
    static std::shared_ptr<const ValueDescription>
    get(std::string const & name);

    /** Get the value description for a type */
    static std::shared_ptr<const ValueDescription>
    get(const std::type_info & type);

    /** Get the value description for a type */
    template<typename T>
    static std::shared_ptr<const ValueDescriptionT<T> >
    getType()
    {
        auto base = get(typeid(T));

        if (!base)
            return nullptr;

        auto res
            = std::dynamic_pointer_cast<const ValueDescriptionT<T> >(base);
        if (!res)
            throw ML::Exception("logic error in registry: wrong type: "
                                + ML::type_name(*base) + " not convertible to "
                                + ML::type_name<const ValueDescriptionT<T>>());
        return res;
    }

    /** Get the value description for an object */
    template<typename T>
    static std::shared_ptr<const ValueDescriptionT<T> >
    getType(const T * val)
    {
        // TODO: support polymorphic objects
        return getType<T>();
    }

    bool isSame(const ValueDescription* other) const
    {
        return type == other->type;
    }

    void checkSame(const ValueDescription* other) const
    {
        ExcCheck(isSame(other),
                "Wrong object type: "
                "expected <" + typeName + "> got <" + other->typeName + ">");
    }


    bool isChildOf(const ValueDescription* base) const
    {
        if (isSame(base)) return true;

        for (const auto& parent : parents)
            if (parent->isChildOf(base))
                return true;

        return false;
    }

    void checkChildOf(const ValueDescription* base) const
    {
        ExcCheck(isChildOf(base),
                "value of type " + typeName +
                " is not convertible to type " + typeName);
    }


    std::vector< std::shared_ptr<ValueDescription> > parents;

};

/** Register the given value description with the system under the given
    type name.
*/
void registerValueDescription(const std::type_info & type,
                              std::function<ValueDescription * ()>,
                              bool isDefault);

/** Register the value description with a two phase create then
    initialize protocol.  This is needed for recursive structures.
*/
void registerValueDescription(const std::type_info & type,
                              std::function<ValueDescription * ()> createFn,
                              std::function<void (ValueDescription &)> initFn,
                              bool isDefault);

template<typename T>
struct RegisterValueDescription {
    RegisterValueDescription()
    {
        registerValueDescription(typeid(T), [] () { return getDefaultDescription((T*)0); }, true);
    }
};

template<typename T, typename Impl>
struct RegisterValueDescriptionI {
    RegisterValueDescriptionI()
        : done(false)
    {
        registerValueDescription(typeid(T), [] () { return new Impl(); }, true);
    }

    bool done;
};

#define REGISTER_VALUE_DESCRIPTION(type)                                \
    namespace {                                                         \
    static const RegisterValueDescription<type> registerValueDescription##type; \
    }

/*****************************************************************************/
/* PURE VALUE DESCRIPTION                                                    */
/*****************************************************************************/

template<typename T>
struct PureValueDescription : public ValueDescription {
    PureValueDescription() :
        ValueDescription(ValueKind::ATOM, &typeid(T)) {
    }
};

/*****************************************************************************/
/* VALUE DESCRIPTION TEMPLATE                                                */
/*****************************************************************************/

/** Template class for value description.  This is a type-safe version of a
    value description.
*/
    
template<typename T>
struct ValueDescriptionT : public ValueDescription {

    ValueDescriptionT(ValueKind kind = ValueKind::ATOM)
        : ValueDescription(kind, &typeid(T))
    {
    }

    virtual void parseJson(void * val, JsonParsingContext & context) const
    {
        T * val2 = reinterpret_cast<T *>(val);
        return parseJsonTyped(val2, context);
    }

    virtual void parseJsonTyped(T * val, JsonParsingContext & context) const
    {
        return parseJson(val, context);
    }

    virtual void printJson(const void * val, JsonPrintingContext & context) const
    {
        const T * val2 = reinterpret_cast<const T *>(val);
        return printJsonTyped(val2, context);
    }

    virtual void printJsonTyped(const T * val, JsonPrintingContext & context) const
    {
        return printJson(val, context);
    }

    virtual bool isDefault(const void * val) const
    {
        const T * val2 = reinterpret_cast<const T *>(val);
        return isDefaultTyped(val2);
    }

    virtual bool isDefaultTyped(const T * val) const
    {
        return false;
    }

    virtual void setDefault(void * val) const
    {
        T * val2 = reinterpret_cast<T *>(val);
        setDefaultTyped(val2);
    }

    virtual void setDefaultTyped(T * val) const
    {
        *val = T();
    }

    virtual void copyValue(const void * from, void * to) const
    {
        copyValue(to, from, typename Datacratic::is_copy_assignable<T>::type());
    }

    virtual void moveValue(void * from, void * to) const
    {
        moveValue(to, from, typename Datacratic::is_move_assignable<T>::type());
    }

    virtual void swapValues(void * from, void * to) const
    {
        using std::swap;
        auto from2 = reinterpret_cast<T *>(from);
        auto to2 = reinterpret_cast<T *>(to);
        if (from2 == to2)
            return;
        std::swap(*from2, *to2);
    }

    virtual void * constructDefault() const
    {
        return constructDefault(typename Datacratic::is_default_constructible<T>::type());
    }

    virtual void destroy(void * val) const
    {
        delete (T*)val;
    }

    virtual void set(
            void* obj, void* value, const ValueDescription* valueDesc) const
    {
        checkSame(valueDesc);
        copyValue(value, obj);
    }

    virtual void * optionalMakeValue(void * val) const
    {
        T * val2 = reinterpret_cast<T *>(val);
        return optionalMakeValueTyped(val2);
    }

    virtual void * optionalMakeValueTyped(T * val) const
    {
        throw ML::Exception("type is not optional");
    }

    virtual const void * optionalGetValue(const void * val) const
    {
        const T * val2 = reinterpret_cast<const T *>(val);
        return optionalGetValueTyped(val2);
    }

    virtual const void * optionalGetValueTyped(const T * val) const
    {
        throw ML::Exception("type is not optional");
    }

private:

    void copyValue(void* obj, const void* value, std::true_type) const
    {
        if (obj == value) return;
        *static_cast<T*>(obj) = *static_cast<const T*>(value);
    }

    void copyValue(void* obj, const void* value, std::false_type) const
    {
        throw ML::Exception("type is not copy assignable");
    }


    void moveValue(void* obj, void* value, std::true_type) const
    {
        if (obj == value) return;
        *static_cast<T*>(obj) = std::move(*static_cast<T*>(value));
    }

    void moveValue(void* obj, void* value, std::false_type) const
    {
        throw ML::Exception("type is not move assignable");
    }

    // Template parameter so not instantiated for types that are not
    // default constructible
    template<typename X>
    void * constructDefault(X) const
    {
        return new T();
    }

    void * constructDefault(std::false_type) const
    {
        throw ML::Exception("type is not default constructible");
    }
};

/** Basic function to implement getting a default description for a type.
    The default implementation will work for any type for which
    DefaultDescription<T> is defined.
*/
template<typename T>
inline DefaultDescription<T> *
getDefaultDescription(T * = 0,
                      typename DefaultDescription<T>::defined * = 0)
{
    return new DefaultDescription<T>();
}

/** This function is used to get a default description that is uninitialized.
    It's necessary when working with recursive data types, as the object needs
    to be registered before it can be initialized.
    
    The default implementation simply uses getDefaultDescription().
*/
template<typename T>
inline decltype(getDefaultDescription((T *)0))
getDefaultDescriptionUninitialized(T * = 0)
{
    return getDefaultDescription((T *)0);
}

/** This function is used to initialize a default description that was
    previously uninitialized.  The default does nothing.  This function
    may be overridden for the value descriptions that require it.
*/
template<typename Desc>
inline void
initializeDefaultDescription(Desc & desc)
{
}


/** Template that returns the type of the default description that should
    be instantiated for the given use case.
*/
template<typename T>
struct GetDefaultDescriptionType {
    typedef typename std::remove_reference<decltype(*getDefaultDescription((T*)0))>::type type;
};

// Json::Value T::toJson() const
template<typename T, typename Enable = void>
struct hasDefaultDescription {
    enum { value = false };
    typedef bool is_false;
};

template<typename T>
struct hasDefaultDescription<T, typename DefaultDescription<T>::defined *> {
    enum { value = true };
    typedef bool is_true;
};


/** Return the shared copy of the default description for this value.  This
    will look it up in the registry, and if not found, will create (and
    register) it.
*/
template<typename T>
std::shared_ptr<const typename GetDefaultDescriptionType<T>::type>
getDefaultDescriptionShared(T * = 0)
{
    auto res = ValueDescription::getType<T>();
    if (!res) {
        auto createFn = [] ()
            {
                return getDefaultDescriptionUninitialized((T *)0);
            };

        auto initFn = [] (ValueDescription & desc)
            {
                auto & descTyped
                = dynamic_cast<typename GetDefaultDescriptionType<T>::type &>
                    (desc);
                initializeDefaultDescription(descTyped);
            };
        
        // For now, register it if it wasn't before.  Eventually this should
        // be done elsewhere.
        registerValueDescription(typeid(T), createFn, initFn, true);

        res = ValueDescription::getType<T>();
    }
    ExcAssert(res);

    auto cast = std::dynamic_pointer_cast<const typename GetDefaultDescriptionType<T>::type>(res);

    if (!cast)
        throw ML::Exception("logic error in registry: wrong type: "
                            + ML::type_name(*res) + " not convertible to "
                            + ML::type_name<typename GetDefaultDescriptionType<T>::type>());

    return cast;
}


template<typename T, typename Enable = void>
struct GetDefaultDescriptionMaybe {
    static std::shared_ptr<const ValueDescription> get()
    {
        return nullptr;
    }
};

template<typename T>
struct GetDefaultDescriptionMaybe<T, decltype(getDefaultDescription((T *)0))> {
    static std::shared_ptr<const ValueDescription> get()
    {
        return getDefaultDescriptionShared((T *)0);
    }
};

/** Return the default description for the given type if it exists, or
    otherwise return a null pointer.
*/
    
template<typename T>
inline std::shared_ptr<const ValueDescription>
maybeGetDefaultDescriptionShared(T * = 0)
{
    auto result = GetDefaultDescriptionMaybe<T>::get();
    if (!result) {
        // Look to see if it's registered in the registry so that we can
        // get it
        result = ValueDescription::getType<T>();
    }
    return result;
}


/*****************************************************************************/
/* VALUE DESCRIPTION CONCRETE IMPL                                           */
/*****************************************************************************/

/** Used when there is a concrete description of a value we want to register.

    The main thing that this class does is also registers the value description
    as part of construction.
*/

template<typename T, ValueKind kind = ValueKind::ATOM,
         typename Impl = DefaultDescription<T> >
struct ValueDescriptionI : public ValueDescriptionT<T> {

    static RegisterValueDescriptionI<T, Impl> regme;

    ValueDescriptionI()
        : ValueDescriptionT<T>(kind)
    {
        regme.done = true;
    }
};

template<typename T, ValueKind kind, typename Impl>
RegisterValueDescriptionI<T, Impl>
ValueDescriptionI<T, kind, Impl>::
regme;

inline constexpr void * addOffset(void * base, ssize_t offset)
{
    return reinterpret_cast<char *>(base) + offset;
}

inline constexpr const void * addOffset(const void * base, ssize_t offset)
{
    return reinterpret_cast<const char *>(base) + offset;
}


/*****************************************************************************/
/* VALUE DESCRIPTION WITH DEFAULT                                            */
/*****************************************************************************/

/** Provides an adaptor that adapts a given value description and adds
    a default value.
*/

template<typename T,
         typename Base = typename GetDefaultDescriptionType<T>::type>
struct ValueDescriptionWithDefault : public Base {
    ValueDescriptionWithDefault(T defaultValue)
        : defaultValue(defaultValue)
    {
    }
    
    virtual void parseJsonTyped(T * val,
                                JsonParsingContext & context) const
    {
        Base::parseJsonTyped(val, context);
    }

    virtual void printJsonTyped(const T * val,
                                JsonPrintingContext & context) const
    {
        Base::printJsonTyped(val, context);
    }

    virtual bool isDefaultTyped(const T * val) const
    {
        return *val == defaultValue;
    }

    virtual void setDefaultTyped(T * val) const
    {
        *val = defaultValue;
    }

    T defaultValue;
};



/*****************************************************************************/
/* STRUCTURE DESCRIPTION BASE                                                */
/*****************************************************************************/

/** Base information for a structure description. */

struct StructureDescriptionBase {

    StructureDescriptionBase(const std::type_info * type,
                             ValueDescription * owner,
                             const std::string & structName = "",
                             bool nullAccepted = false)
        : type(type),
          structName(structName.empty() ? ML::demangle(type->name()) : structName),
          nullAccepted(nullAccepted),
          owner(owner)
    {
    }

    const std::type_info * type;
    std::string structName;
    bool nullAccepted;
    ValueDescription * owner;

    typedef ValueDescription::FieldDescription FieldDescription;

    // Comparison object to allow const char * objects to be looked up
    // in the map and so for comparisons to be done with no memory
    // allocations.
    struct StrCompare {
        inline bool operator () (const char * s1, const char * s2) const
        {
            char c1 = *s1++, c2 = *s2++;

            if (c1 < c2) return true;
            if (c1 > c2) return false;
            if (c1 == 0) return false;

            c1 = *s1++; c2 = *s2++;
            
            if (c1 < c2) return true;
            if (c1 > c2) return false;
            if (c1 == 0) return false;

            return strcmp(s1, s2) < 0;
        }

    };

    typedef std::map<const char *, FieldDescription, StrCompare> Fields;
    Fields fields;

    std::vector<std::string> fieldNames;

    std::vector<Fields::const_iterator> orderedFields;

    struct Exception: public ML::Exception {
        Exception(JsonParsingContext & context,
                  const std::string & message)
            : ML::Exception("at " + context.printPath() + ": " + message)
        {
        }

        virtual ~Exception() throw ()
        {
        }
    };

    virtual void parseJson(void * output, JsonParsingContext & context) const
    {
        try {

            if (!onEntry(output, context)) return;

            if (nullAccepted && context.isNull()) {
                context.expectNull();
                return;
            }
        
            if (!context.isObject())
                context.exception("expected structure of type " + structName);

            auto onMember = [&] ()
                {
                    try {
                        auto n = context.fieldNamePtr();
                        auto it = fields.find(n);
                        if (it == fields.end()) {
                            context.onUnknownField(owner);
                        }
                        else {
                            it->second.description
                                ->parseJson(addOffset(output,
                                                      it->second.offset),
                                            context);
                        }
                    }
                    catch (const Exception & exc) {
                        throw;
                    }
                    catch (const std::exception & exc) {
                        throw Exception(context, exc.what());
                    }
                    catch (...) {
                        throw;
                    }
                };

            context.forEachMember(onMember);

            onExit(output, context);
        }
        catch (const Exception & exc) {
            throw;
        }
        catch (const std::exception & exc) {
            throw Exception(context, exc.what());
        }
        catch (...) {
            throw;
        }
    }

    virtual void printJson(const void * input, JsonPrintingContext & context) const
    {
        context.startObject();

        for (const auto & it: orderedFields) {
            auto & fd = it->second;

            auto mbr = addOffset(input, fd.offset);
            if (fd.description->isDefault(mbr))
                continue;
            context.startMember(it->first);
            fd.description->printJson(mbr, context);
        }
        
        context.endObject();
    }

    virtual bool onEntry(void * output, JsonParsingContext & context) const = 0;
    virtual void onExit(void * output, JsonParsingContext & context) const = 0;
};


/*****************************************************************************/
/* STRUCTURE DESCRIPTION                                                     */
/*****************************************************************************/

/** Class that implements the base of a description of a structure.  Contains
    methods to register all of the member variables of the class.
*/

template<typename Struct>
struct StructureDescription
    : public ValueDescriptionT<Struct>,
      public StructureDescriptionBase {
    StructureDescription(bool nullAccepted = false,
                         const std::string & structName = "")
        : ValueDescriptionT<Struct>(ValueKind::STRUCTURE),
          StructureDescriptionBase(&typeid(Struct), this, structName,
                                   nullAccepted)
    {
    }

    /// Function to be called before parsing; if it returns false parsing stops
    std::function<bool (Struct *, JsonParsingContext & context)> onEntryHandler;

    /// Function to be called whenever an unknown field is found
    std::function<void (Struct *, JsonParsingContext & context)> onUnknownField;

    /// Function to be called after parsing and validation
    std::function<void (Struct *, JsonParsingContext & context)> onPostValidate;

    virtual bool onEntry(void * output, JsonParsingContext & context) const
    {
        if (onEntryHandler) {
            if (!onEntryHandler((Struct *)output, context))
                return false;
        }
        
        if (onUnknownField)
            context.onUnknownFieldHandlers.push_back([=,&context] (const ValueDescription *) { this->onUnknownField((Struct *)output, context); });

        return true;
    }
    
    virtual void onExit(void * output, JsonParsingContext & context) const
    {
        if (onUnknownField)
            context.onUnknownFieldHandlers.pop_back();
        postValidate(output, context);
        StructureDescription * structParent;
        for (auto parent: parents) {
            structParent = static_cast<StructureDescription *>(parent.get());
            structParent->postValidate(output, context);
        }
    }

    virtual void postValidate(void * output, JsonParsingContext & context) const
    {
        if (onPostValidate) {
            Struct * structOutput = static_cast<Struct *>(output);
            onPostValidate(structOutput, context);
        }
    }

    template<typename V, typename Base>
    void addField(std::string name,
                  V Base::* field,
                  std::string comment,
                  ValueDescriptionT<V> * description)
    {
        addField(name, field, comment,
                 std::shared_ptr<const ValueDescriptionT<V> >(description));
    }

    template<typename V, typename Base>
    void addField(std::string name,
                  V Base::* field,
                  std::string comment,
                  std::shared_ptr<const ValueDescriptionT<V> > description
                      = getDefaultDescriptionShared<V>())
    {
        if (fields.count(name.c_str()))
            throw ML::Exception("field '" + name + "' added twice");

        fieldNames.push_back(name);
        const char * fieldName = fieldNames.back().c_str();
        
        auto it = fields.insert
            (Fields::value_type(fieldName, std::move(FieldDescription())))
            .first;
        
        FieldDescription & fd = it->second;
        fd.fieldName = fieldName;
        fd.comment = comment;
        fd.description = description;
        Struct * p = nullptr;
        fd.offset = (size_t)&(p->*field);
        fd.fieldNum = fields.size() - 1;
        orderedFields.push_back(it);
        //using namespace std;
        //cerr << "offset = " << fd.offset << endl;
    }

    /** Add a description with a default value. */
    template<typename V, typename Base,
             typename Desc = ValueDescriptionWithDefault<V> >
    void addField(std::string name,
                  V Base::* field,
                  std::string comment,
                  const V & defaultValue)
    {
        addField(name, field, comment, new Desc(defaultValue));
    }

    using ValueDescriptionT<Struct>::parents;

    template<typename V>
    void addParent(ValueDescriptionT<V> * description_
                   = getDefaultDescription((V *)0));

    virtual size_t getFieldCount(const void * val) const
    {
        return fields.size();
    }

    virtual const FieldDescription *
    hasField(const void * val, const std::string & field) const
    {
        auto it = fields.find(field.c_str());
        if (it != fields.end())
            return &it->second;
        return nullptr;
    }

    virtual void forEachField(const void * val,
                              const std::function<void (const FieldDescription &)> & onField) const
    {
        for (auto f: orderedFields) {
            onField(f->second);
        }
    }

    virtual const FieldDescription & 
    getField(const std::string & field) const
    {
        auto it = fields.find(field.c_str());
        if (it != fields.end())
            return it->second;
        throw ML::Exception("structure has no field " + field);
    }

    virtual void parseJson(void * val, JsonParsingContext & context) const
    {
        return StructureDescriptionBase::parseJson(val, context);
    }

    virtual void printJson(const void * val, JsonPrintingContext & context) const
    {
        return StructureDescriptionBase::printJson(val, context);
    }

    void collectUnparseableJson(Json::Value Struct::* member)
    {
        this->onUnknownField = [=] (Struct * obj, JsonParsingContext & context)
            {
                std::function<Json::Value & (int, Json::Value &)> getEntry
                = [&] (int n, Json::Value & curr) -> Json::Value &
                {
                    if (n == context.path.size())
                        return curr;
                    else if (context.path[n].index != -1)
                        return getEntry(n + 1, curr[context.path[n].index]);
                    else return getEntry(n + 1, curr[context.path[n].fieldName()]);
                };

                getEntry(0, obj->*member) = context.expectJson();
            };
    }
};

/** Base class for an implementation of a structure description.  It
    derives from StructureDescription<Struct>, and also registers
    itself.
*/

template<typename Struct, typename Impl>
struct StructureDescriptionImpl
    :  public StructureDescription<Struct> {
    
    StructureDescriptionImpl(bool nullAccepted = false)
        : StructureDescription<Struct>(nullAccepted)
    {
        regme.done = true;
    }
    
    static RegisterValueDescriptionI<Struct, Impl> regme;
};

template<typename Struct, typename Impl>
RegisterValueDescriptionI<Struct, Impl>
StructureDescriptionImpl<Struct, Impl>::
regme;


template<typename Struct>
template<typename V>
void StructureDescription<Struct>::
addParent(ValueDescriptionT<V> * description_)
{
    StructureDescription<V> * desc2
        = dynamic_cast<StructureDescription<V> *>(description_);
    if (!desc2) {
        delete description_;
        throw ML::Exception("parent description is not a structure");
    }

    std::shared_ptr<StructureDescription<V> > description(desc2);
    parents.push_back(description);

    Struct * p = nullptr;
    V * p2 = static_cast<V *>(p);

    size_t ofs = (size_t)p2;

    for (auto & oit: description->orderedFields) {
        FieldDescription & ofd = const_cast<FieldDescription &>(oit->second);
        const std::string & name = ofd.fieldName;

        fieldNames.push_back(name);
        const char * fieldName = fieldNames.back().c_str();

        auto it = fields.insert(Fields::value_type(fieldName, std::move(FieldDescription()))).first;
        FieldDescription & fd = it->second;
        fd.fieldName = fieldName;
        fd.comment = ofd.comment;
        fd.description = std::move(ofd.description);
        
        fd.offset = ofd.offset + ofs;
        fd.fieldNum = fields.size() - 1;
        orderedFields.push_back(it);
    }
}


/*****************************************************************************/
/* ENUM DESCRIPTION                                                          */
/*****************************************************************************/

template<typename Enum>
struct EnumDescription: public ValueDescriptionT<Enum> {

    EnumDescription()
        : ValueDescriptionT<Enum>(ValueKind::ENUM),
          hasDefault(false), defaultValue(Enum(0))
    {
    }

    virtual void parseJsonTyped(Enum * val, JsonParsingContext & context) const
    {
        if (context.isString()) {
            std::string s = context.expectStringAscii();
            auto it = parse.find(s);
            if (it == parse.end())
                context.exception("unknown value for " + this->typeName
                                  + ": " + s);
            *val = it->second;
            return;
        }

        *val = (Enum)context.expectInt();
    }

    virtual void printJsonTyped(const Enum * val, JsonPrintingContext & context) const
    {
        auto it = print.find(*val);
        if (it == print.end())
            context.writeInt((int)*val);
        else context.writeString(it->second);
    }
    
    virtual bool isDefaultTyped(const Enum * val) const
    {
        if (!hasDefault)
            return false;
        return *val == defaultValue;
    }

    virtual void setDefaultTyped(Enum * val) const
    {
        *val = defaultValue;
    }

    bool hasDefault;
    Enum defaultValue;

    void setDefaultValue(Enum value)
    {
        this->hasDefault = true;
        this->defaultValue = value;
    }

    void addValue(const std::string & name, Enum value)
    {
        if (!parse.insert(make_pair(name, value)).second)
            throw ML::Exception("double added name to enum");
        print.insert(make_pair(value, name));
    }

    void addValue(const std::string & name, Enum value,
                  const std::string & description)
    {
        if (!parse.insert(make_pair(name, value)).second)
            throw ML::Exception("double added name to enum");
        print.insert(make_pair(value, name));

        // TODO: description
    }

    std::unordered_map<std::string, Enum> parse;
    std::map<Enum, std::string> print;
};


/*****************************************************************************/
/* LIST DESCRIPTION                                                          */
/*****************************************************************************/

template<typename T>
struct ListDescriptionBase {

    ListDescriptionBase(ValueDescriptionT<T> * inner)
        : inner(inner)
    {
    }

    ListDescriptionBase(std::shared_ptr<const ValueDescriptionT<T> > inner
                        = getDefaultDescriptionShared((T *)0))
        : inner(inner)
    {
    }

    std::shared_ptr<const ValueDescriptionT<T> > inner;

    template<typename List>
    void parseJsonTypedList(List * val, JsonParsingContext & context) const
    {
        val->clear();

        if (!context.isArray())
            context.exception("expected array of " + inner->typeName);
        
        auto onElement = [&] ()
            {
                T el;
                inner->parseJsonTyped(&el, context);
                val->emplace_back(std::move(el));
            };
        
        context.forEachElement(onElement);
    }

    template<typename List>
    void parseJsonTypedSet(List * val, JsonParsingContext & context) const
    {
        val->clear();

        if (!context.isArray())
            context.exception("expected array of " + inner->typeName);
        
        auto onElement = [&] ()
            {
                T el;
                inner->parseJsonTyped(&el, context);
                val->insert(std::move(el));
            };
        
        context.forEachElement(onElement);
    }

    template<typename List>
    void printJsonTypedList(const List * val, JsonPrintingContext & context) const
    {
        context.startArray(val->size());

        auto it = val->begin();
        for (unsigned i = 0;  i < val->size();  ++i, ++it) {
            context.newArrayElement();
            inner->printJsonTyped(&(*it), context);
        }
        
        context.endArray();
    }
};


/*****************************************************************************/
/* DEFAULT DESCRIPTION FOR VECTOR                                            */
/*****************************************************************************/

template<typename T>
struct DefaultDescription<std::vector<T> >
    : public ValueDescriptionI<std::vector<T>, ValueKind::ARRAY>,
      public ListDescriptionBase<T> {

    DefaultDescription(ValueDescriptionT<T> * inner)
        : ListDescriptionBase<T>(inner)
    {
    }

    DefaultDescription(std::shared_ptr<const ValueDescriptionT<T> > inner
                       = getDefaultDescriptionShared((T *)0))
        : ListDescriptionBase<T>(inner)
    {
    }

    virtual void parseJson(void * val, JsonParsingContext & context) const
    {
        std::vector<T> * val2 = reinterpret_cast<std::vector<T> *>(val);
        return parseJsonTyped(val2, context);
    }

    virtual void parseJsonTyped(std::vector<T> * val, JsonParsingContext & context) const
    {
        this->parseJsonTypedList(val, context);
    }

    virtual void printJson(const void * val, JsonPrintingContext & context) const
    {
        const std::vector<T> * val2 = reinterpret_cast<const std::vector<T> *>(val);
        return printJsonTyped(val2, context);
    }

    virtual void printJsonTyped(const std::vector<T> * val, JsonPrintingContext & context) const
    {
        this->printJsonTypedList(val, context);
    }

    virtual bool isDefault(const void * val) const
    {
        const std::vector<T> * val2 = reinterpret_cast<const std::vector<T> *>(val);
        return isDefaultTyped(val2);
    }

    virtual bool isDefaultTyped(const std::vector<T> * val) const
    {
        return val->empty();
    }

    virtual size_t getArrayLength(void * val) const
    {
        const std::vector<T> * val2 = reinterpret_cast<const std::vector<T> *>(val);
        return val2->size();
    }

    virtual void * getArrayElement(void * val, uint32_t element) const
    {
        std::vector<T> * val2 = reinterpret_cast<std::vector<T> *>(val);
        return &val2->at(element);
    }

    virtual const void * getArrayElement(const void * val, uint32_t element) const
    {
        const std::vector<T> * val2 = reinterpret_cast<const std::vector<T> *>(val);
        return &val2->at(element);
    }

    virtual void setArrayLength(void * val, size_t newLength) const
    {
        std::vector<T> * val2 = reinterpret_cast<std::vector<T> *>(val);
        val2->resize(newLength);
    }
    
    virtual const ValueDescription & contained() const
    {
        return *this->inner;
    }
};


/*****************************************************************************/
/* DEFAULT DESCRIPTION FOR SET                                               */
/*****************************************************************************/

template<typename T>
struct DefaultDescription<std::set<T> >
    : public ValueDescriptionI<std::set<T>, ValueKind::ARRAY>,
      public ListDescriptionBase<T> {

    DefaultDescription(ValueDescriptionT<T> * inner)
        : ListDescriptionBase<T>(inner)
    {
    }

    DefaultDescription(std::shared_ptr<const ValueDescriptionT<T> > inner
                      = getDefaultDescriptionShared((T *)0))
        : ListDescriptionBase<T>(inner)
    {
    }

    virtual void parseJson(void * val, JsonParsingContext & context) const
    {
        std::set<T> * val2 = reinterpret_cast<std::set<T> *>(val);
        return parseJsonTyped(val2, context);
    }

    virtual void parseJsonTyped(std::set<T> * val, JsonParsingContext & context) const
    {
        this->parseJsonTypedSet(val, context);
    }

    virtual void printJson(const void * val, JsonPrintingContext & context) const
    {
        const std::set<T> * val2 = reinterpret_cast<const std::set<T> *>(val);
        return printJsonTyped(val2, context);
    }

    virtual void printJsonTyped(const std::set<T> * val, JsonPrintingContext & context) const
    {
        this->printJsonTypedList(val, context);
    }

    virtual bool isDefault(const void * val) const
    {
        const std::set<T> * val2 = reinterpret_cast<const std::set<T> *>(val);
        return isDefaultTyped(val2);
    }

    virtual bool isDefaultTyped(const std::set<T> * val) const
    {
        return val->empty();
    }

    virtual size_t getArrayLength(void * val) const
    {
        const std::set<T> * val2 = reinterpret_cast<const std::set<T> *>(val);
        return val2->size();
    }

    virtual void * getArrayElement(void * val, uint32_t element) const
    {
        throw ML::Exception("can't mutate set elements");
    }

    virtual const void * getArrayElement(const void * val, uint32_t element) const
    {
        const std::set<T> * val2 = reinterpret_cast<const std::set<T> *>(val);
        if (element >= val2->size())
            throw ML::Exception("Invalid set element number");
        auto it = val2->begin();
        for (unsigned i = 0;  i < element;  ++i, ++i) ;
        return &*it;
    }

    virtual void setArrayLength(void * val, size_t newLength) const
    {
        throw ML::Exception("cannot adjust length of a set");
    }
    
    virtual const ValueDescription & contained() const
    {
        return *this->inner;
    }
};

/*****************************************************************************/
/* DEFAULT DESCRIPTION FOR MAP                                               */
/*****************************************************************************/

inline std::string stringToKey(const std::string & str, std::string *) { return str; }
inline std::string keyToString(const std::string & str) { return str; }

template<typename T>
inline T stringToKey(const std::string & str, T *) { return boost::lexical_cast<T>(str); }

template<typename T>
inline std::string keyToString(const T & key)
{
    using std::to_string;
    return to_string(key);
}

template<typename T, typename Enable = void>
struct FreeFunctionKeyCodec {
    static T decode(const std::string & s, T *) { return stringToKey(s, (T *)0); }
    static std::string encode(const T & t) { return keyToString(t); }
};

template<typename K, typename T, typename KeyCodec = FreeFunctionKeyCodec<K> >
struct MapValueDescription
    : public ValueDescriptionI<std::map<K, T>, ValueKind::MAP> {

    MapValueDescription(ConstructOnly)
    {
    }

    MapValueDescription(ValueDescriptionT<T> * inner
                      = getDefaultDescription((T *)0))
        : inner(inner)
    {
    }

    MapValueDescription(std::shared_ptr<const ValueDescriptionT<T> > inner
                        = getDefaultDescriptionShared((T *)0))
        : inner(inner)
    {
    }

    std::shared_ptr<const ValueDescriptionT<T> > inner;

    typedef ValueDescription::FieldDescription FieldDescription;

    virtual void parseJson(void * val, JsonParsingContext & context) const
    {
        auto * val2 = reinterpret_cast<std::map<K, T> *>(val);
        return parseJsonTyped(val2, context);
    }

    virtual void parseJsonTyped(std::map<K, T> * val, JsonParsingContext & context) const
    {
        std::map<K, T> res;

        auto onMember = [&] ()
            {
                K key = KeyCodec::decode(context.fieldName(), (K *)0);
                inner->parseJsonTyped(&res[key], context);
            };

        context.forEachMember(onMember);

        val->swap(res);
    }

    virtual void printJson(const void * val, JsonPrintingContext & context) const
    {
        auto * val2 = reinterpret_cast<const std::map<K, T> *>(val);
        return printJsonTyped(val2, context);
    }

    virtual void printJsonTyped(const std::map<K, T> * val,
                                JsonPrintingContext & context) const
    {
        context.startObject();
        for (auto & v: *val) {
            context.startMember(KeyCodec::encode(v.first));
            inner->printJsonTyped(&v.second, context);
        }
        context.endObject();
    }

    virtual bool isDefault(const void * val) const
    {
        auto * val2 = reinterpret_cast<const std::map<K, T> *>(val);
        return isDefaultTyped(val2);
    }

    virtual bool isDefaultTyped(const std::map<K, T> * val) const
    {
        return val->empty();
    }

    virtual size_t getFieldCount(const void * val) const
    {
        auto * val2 = reinterpret_cast<const std::map<K, T> *>(val);
        return val2->size();
    }

    virtual const FieldDescription *
    hasField(const void * val, const std::string & name) const
    {
        throw ML::Exception("map hasField: needs work");
        //auto * val2 = reinterpret_cast<const std::map<std::string, T> *>(val);
        //return val2->count(name);
    }

    virtual void forEachField(const void * val,
                              const std::function<void (const FieldDescription &)> & onField) const
    {
        throw ML::Exception("map forEachField: needs work");
    }

    virtual const FieldDescription & 
    getField(const std::string & field) const
    {
        throw ML::Exception("map getField: needs work");
    }
    
    virtual const ValueDescription & contained() const
    {
        return *this->inner;
    }
};

template<typename Key, typename Value>
struct DefaultDescription<std::map<Key, Value> >
    : public MapValueDescription<Key, Value> {
    DefaultDescription(ValueDescriptionT<Value> * inner)
        : MapValueDescription<Key, Value>(inner)
    {
    }

    DefaultDescription(std::shared_ptr<const ValueDescriptionT<Value> > inner
                       = getDefaultDescriptionShared((Value *)0))
        : MapValueDescription<Key, Value>(inner)
    {
    }

    DefaultDescription(ConstructOnly)
        : MapValueDescription<Key, Value>(constructOnly)
    {
    }
};

/** These functions allow it to be used to hold recursive data types. */

template<typename Key, typename Value>
DefaultDescription<std::map<Key, Value> > *
getDefaultDescriptionUninitialized(std::map<Key, Value> * = 0)
{
    return new DefaultDescription<std::map<Key, Value> >(constructOnly);
}

template<typename Key, typename Value>
void
initializeDefaultDescription(DefaultDescription<std::map<Key, Value> > & desc)
{
    desc = std::move(DefaultDescription<std::map<Key, Value> >());
}


/*****************************************************************************/
/* DESCRIPTION FROM BASE                                                     */
/*****************************************************************************/

/** This class is used for when you want to create a value description for
    a class that derives from a base class that provides most or all of its
    functionality (eg, a vector).  It forwards all of the methods to the
    base value description.
*/

template<typename T, typename Base,
         typename BaseDescription
             = typename GetDefaultDescriptionType<Base>::type>
struct DescriptionFromBase
    : public ValueDescriptionT<T> {

    DescriptionFromBase(BaseDescription * inner)
        : inner(inner)
    {
    }

    DescriptionFromBase(std::shared_ptr<const BaseDescription> inner
                      = getDefaultDescriptionShared((Base *)0))
        : inner(inner)
    {
    }

    std::shared_ptr<const BaseDescription> inner;

    constexpr ssize_t offset() const
    {
        return (ssize_t)(static_cast<Base *>((T *)0));
    }

    void * fixPtr(void * ptr) const
    {
        return addOffset(ptr, offset());
    }

    const void * fixPtr(const void * ptr) const
    {
        return addOffset(ptr, offset());
    }

    virtual void parseJson(void * val, JsonParsingContext & context) const
    {
        inner->parseJson(fixPtr(val), context);
    }

    virtual void parseJsonTyped(T * val, JsonParsingContext & context) const
    {
        inner->parseJson(fixPtr(val), context);
    }

    virtual void printJson(const void * val, JsonPrintingContext & context) const
    {
        inner->printJson(fixPtr(val), context);
    }

    virtual void printJsonTyped(const T * val, JsonPrintingContext & context) const
    {
        inner->printJson(fixPtr(val), context);
    }

    virtual bool isDefault(const void * val) const
    {
        return inner->isDefault(fixPtr(val));
    }

    virtual bool isDefaultTyped(const T * val) const
    {
        return inner->isDefault(fixPtr(val));
    }

    virtual size_t getArrayLength(void * val) const
    {
        return inner->getArrayLength(fixPtr(val));
    }

    virtual void * getArrayElement(void * val, uint32_t element) const
    {
        return inner->getArrayElement(fixPtr(val), element);
    }

    virtual const void * getArrayElement(const void * val, uint32_t element) const
    {
        return inner->getArrayElement(fixPtr(val), element);
    }

    virtual void setArrayLength(void * val, size_t newLength) const
    {
        inner->setArrayLength(fixPtr(val), newLength);
    }
    
    virtual const ValueDescription & contained() const
    {
        return inner->contained();
    }
};


/*****************************************************************************/
/* CONVERSION FUNCTIONS                                                      */
/*****************************************************************************/


// Template set for which hasToJson<T>::value is true if and only if it has a function
// Json::Value T::toJson() const
template<typename T, typename Enable = void>
struct hasToJson {
    enum { value = false };
};

template<typename T>
struct hasToJson<T, typename std::enable_if<std::is_convertible<Json::Value, decltype(std::declval<const T>().toJson())>::value>::type> {
    enum { value = true };
};

// Template set for which hasFromJson<T>::value is true if and only if it has a function
// static T T::fromJson(Json::Value)
template<typename T, typename Enable = void>
struct hasFromJson {
    enum { value = false };
};

template<typename T>
struct hasFromJson<T, typename std::enable_if<std::is_convertible<T, decltype(T::fromJson(std::declval<Json::Value>()))>::value>::type> {
    enum { value = true };
};

// jsonDecode implementation for any type which:
// 1) has a default description;
// 2) does NOT have a fromJson() function (there is a simpler overload for this case)
template<typename T>
T jsonDecode(const Json::Value & json, T * = 0,
             decltype(getDefaultDescription((T *)0)) * = 0,
             typename std::enable_if<!hasFromJson<T>::value>::type * = 0)
{
    T result;

    static auto desc = getDefaultDescriptionShared<T>();
    StructuredJsonParsingContext context(json);
    desc->parseJson(&result, context);
    return result;
}

// jsonDecode implementation for any type which:
// 1) has a default description;
// 2) does NOT have a fromJson() function (there is a simpler overload for this case)
template<typename T>
T jsonDecodeStr(const std::string & json, T * = 0,
                decltype(getDefaultDescription((T *)0)) * = 0,
                typename std::enable_if<!hasFromJson<T>::value>::type * = 0)
{
    T result;

    static auto desc = getDefaultDescriptionShared<T>();
    StreamingJsonParsingContext context(json, json.c_str(), json.c_str() + json.size());
    desc->parseJson(&result, context);
    return result;
}

// jsonDecode implementation for any type which:
// 1) has a default description;
// 2) does NOT have a fromJson() function (there is a simpler overload for this case)
template<typename T>
T jsonDecodeStream(std::istream & stream, T * = 0,
                   decltype(getDefaultDescription((T *)0)) * = 0,
                   typename std::enable_if<!hasFromJson<T>::value>::type * = 0)
{
    T result;

    static auto desc = getDefaultDescriptionShared<T>();
    StreamingJsonParsingContext context("<<input stream>>", stream);
    desc->parseJson(&result, context);
    return result;
}

// jsonDecode implementation for any type which:
// 1) has a default description;
// 2) does NOT have a fromJson() function (there is a simpler overload for this case)
template<typename T>
T jsonDecodeFile(const std::string & filename, T * = 0,
                 decltype(getDefaultDescription((T *)0)) * = 0,
                 typename std::enable_if<!hasFromJson<T>::value>::type * = 0)
{
    T result;
    
    ML::filter_istream stream(filename);
    
    static auto desc = getDefaultDescriptionShared<T>();
    StreamingJsonParsingContext context(filename, stream);
    desc->parseJson(&result, context);
    return result;
}

// In-place json decoding
template<typename T, typename V>
void jsonDecode(V && json, T & val)
{
    val = std::move(jsonDecode(json, (T *)0));
}

// In-place json decoding
template<typename T>
void jsonDecodeStr(const std::string & json, T & val)
{
    val = std::move(jsonDecodeStr(json, (T *)0));
}

// In-place json decoding
template<typename T>
void jsonDecodeStream(std::istream & stream, T & val)
{
    val = std::move(jsonDecodeStream(stream, (T *)0));
}

// In-place json decoding
template<typename T>
void jsonDecodeFile(const std::string & filename, T & val)
{
    val = std::move(jsonDecodeFile(filename, (T *)0));
}

// jsonEncode implementation for any type which:
// 1) has a default description;
// 2) does NOT have a toJson() function (there is a simpler overload for this case)
template<typename T>
Json::Value jsonEncode(const T & obj,
                       decltype(getDefaultDescription((T *)0)) * = 0,
                       typename std::enable_if<!hasToJson<T>::value>::type * = 0)
{
    static auto desc = getDefaultDescriptionShared<T>();
    StructuredJsonPrintingContext context;
    desc->printJson(&obj, context);
    return std::move(context.output);
}

// jsonEncode implementation for any type which:
// 1) has a default description;
// 2) does NOT have a toJson() function (there is a simpler overload for this case)
template<typename T>
std::string jsonEncodeStr(const T & obj,
                          decltype(getDefaultDescription((T *)0)) * = 0,
                          typename std::enable_if<!hasToJson<T>::value>::type * = 0)
{
    static auto desc = getDefaultDescriptionShared<T>();
    std::ostringstream stream;
    StreamJsonPrintingContext context(stream);
    desc->printJson(&obj, context);
    return std::move(stream.str());
}

// jsonEncode implementation for any type which:
// 1) has a default description;
// 2) does NOT have a toJson() function (there is a simpler overload for this case)
template<typename T>
std::ostream & jsonEncodeToStream(const T & obj,
                                  std::ostream & stream,
                                  decltype(getDefaultDescription((T *)0)) * = 0,
                                  typename std::enable_if<!hasToJson<T>::value>::type * = 0)
{
    static auto desc = getDefaultDescriptionShared<T>();
    StreamJsonPrintingContext context(stream);
    desc->printJson(&obj, context);
    return stream;
}

inline Json::Value jsonEncode(const char * str)
{
    return str;
}

} // namespace Datacratic



/// Macro to introduce a class TypeDescription that is a structure
/// description for that type, and a getDefaultDescription()
/// overload for it.  The constructor still needs to be done.
#define CREATE_STRUCTURE_DESCRIPTION_NAMED(Name, Type)          \
    struct Name                                                 \
        : public Datacratic::StructureDescriptionImpl<Type, Name> { \
        Name();                                                 \
                                                                \
        Name(const Datacratic::ConstructOnly &)                 \
        {                                                       \
        }                                                       \
    };                                                          \
                                                                \
    inline Name *                                               \
    getDefaultDescription(Type *)                               \
    {                                                           \
        return new Name();                                      \
    }                                                           \
                                                                \
    inline Name *                                               \
    getDefaultDescriptionUninitialized(Type *)                  \
    {                                                           \
        return new Name(Datacratic::ConstructOnly());           \
    }                                                           \
                                                                \
    inline void initializeDefaultDescription(Name & desc)       \
    {                                                           \
        Name newDesc;                                           \
        desc = std::move(newDesc);                              \
    }                                                           \
    
#define CREATE_STRUCTURE_DESCRIPTION(Type)                      \
    CREATE_STRUCTURE_DESCRIPTION_NAMED(Type##Description, Type)

#define CREATE_CLASS_DESCRIPTION_NAMED(Name, Type)              \
    struct Name                                                 \
        : public Datacratic::StructureDescriptionImpl<Type, Name> { \
        Name() {                                                \
            Type::createDescription(*this);                     \
        }                                                       \
                                                                \
        Name(const Datacratic::ConstructOnly &)                 \
        {                                                       \
        }                                                       \
    };                                                          \
                                                                \
    inline Name *                                               \
    getDefaultDescription(Type *)                               \
    {                                                           \
        return new Name();                                      \
    }                                                           \
                                                                \
    inline Name *                                               \
    getDefaultDescriptionUninitialized(Type *)                  \
    {                                                           \
        return new Name(Datacratic::ConstructOnly());           \
    }                                                           \
                                                                \
    inline void initializeDefaultDescription(Name & desc)       \
    {                                                           \
        Name newDesc;                                           \
        desc = std::move(newDesc);                              \
    }                                                           \

#define CREATE_CLASS_DESCRIPTION(Type)                          \
    CREATE_CLASS_DESCRIPTION_NAMED(Type##Description, Type)

#define CREATE_ENUM_DESCRIPTION_NAMED(Name, Type)          \
    struct Name                                                 \
        : public Datacratic::EnumDescription<Type> { \
        Name();                                                 \
    };                                                          \
                                                                \
    inline Name *                                               \
    getDefaultDescription(Type *)                               \
    {                                                           \
        return new Name();                                      \
    }                                                          

#define CREATE_ENUM_DESCRIPTION(Type)                      \
    CREATE_ENUM_DESCRIPTION_NAMED(Type##Description, Type)<|MERGE_RESOLUTION|>--- conflicted
+++ resolved
@@ -105,7 +105,7 @@
         this->typeName = newName;
     }
 
-<<<<<<< HEAD
+#if 0
     virtual void parseJson(void * val, JsonParsingContext & context) const = 0;
     virtual void printJson(const void * val, JsonPrintingContext & context) const = 0;
     virtual bool isDefault(const void * val) const = 0;
@@ -113,9 +113,7 @@
     virtual void copyValue(const void * from, void * to) const = 0;
     virtual void moveValue(void * from, void * to) const = 0;
     virtual void swapValues(void * from, void * to) const = 0;
-    virtual void * constructDefault() const = 0;
-    virtual void destroy(void *) const = 0;
-=======
+#else
     virtual void parseJson(void * val, JsonParsingContext & context) const {};
     virtual void printJson(const void * val, JsonPrintingContext & context) const {};
     virtual bool isDefault(const void * val) const { return false; }
@@ -123,7 +121,10 @@
     virtual void copyValue(const void * from, void * to) const {}
     virtual void moveValue(void * from, void * to) const {}
     virtual void swapValues(void * from, void * to) const {}
->>>>>>> e3001fe6
+#endif
+    virtual void * constructDefault() const = 0;
+    virtual void destroy(void *) const = 0;
+
     
     virtual void * optionalMakeValue(void * val) const
     {
