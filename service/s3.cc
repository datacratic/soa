--- conflicted
+++ resolved
@@ -10,12 +10,10 @@
 #include "jml/utils/string_functions.h"
 #include "soa/types/date.h"
 #include "soa/types/url.h"
+#include "soa/utils/print_utils.h"
 #include "jml/arch/futex.h"
-<<<<<<< HEAD
 #include "jml/arch/threads.h"
 #include "jml/arch/timers.h"
-=======
->>>>>>> ee71549c
 #include "jml/utils/exc_assert.h"
 #include "jml/utils/pair_utils.h"
 #include "jml/utils/vector_utils.h"
@@ -55,128 +53,7 @@
 
 namespace {
 
-<<<<<<< HEAD
-/****************************************************************************/
-/* S3 GLOBALS                                                               */
-/****************************************************************************/
-
-struct S3Globals {
-    S3Globals()
-        : baseRetryDelay(3), numRetries(-1)
-    {
-        if (numRetries == -1) {
-            char * numRetriesEnv = getenv("S3_RETRIES");
-            if (numRetriesEnv) {
-                numRetries = atoi(numRetriesEnv);
-            }
-            else {
-                numRetries = 45;
-            }
-        }
-
-        loop.start();
-    }
-
-    shared_ptr<HttpClient> &
-    getClient(const string & bucket,
-              const string & baseHostname = "s3.amazonaws.com")
-    {
-        string hostname = bucket;
-        if (hostname.size() > 0) {
-            hostname += ".";
-        }
-        hostname += baseHostname;
-
-        unique_lock<mutex> guard(clientsLock);
-        auto & client = clients[hostname];
-        if (!client) {
-            client.reset(new HttpClient(hostname, 30));
-            loop.addSource("s3-client-" + hostname, client);
-        }
-
-        return client;
-    }
-
-    int baseRetryDelay;
-    int numRetries;
-    MessageLoop loop;
-
-private:
-    mutex clientsLock;
-    map<string, shared_ptr<HttpClient> > clients;
-};
-
-static S3Globals &
-getS3Globals()
-{
-    static S3Globals s3Config;
-    return s3Config;
-}
-
-
-/****************************************************************************/
-/* SYNC RESPONSE                                                            */
-/****************************************************************************/
-
-/* This class provides a standard way of propagating the response to an async
- * requests from the worker thread to the caller. */
-
-struct SyncResponse {
-    SyncResponse()
-        : data_(new Data())
-    {
-    }
-
-    S3Api::Response response()
-    {
-        return std::move(data_->response());
-    }
-
-    void operator () (S3Api::Response && response)
-    {
-        data_->setResponse(std::move(response));
-    }
-
-private:
-    struct Data {
-        Data()
-            : done_(false)
-        {
-        }
-
-        S3Api::Response response()
-        {
-            while (!done_) {
-                ML::futex_wait(done_, false);
-            }
-            if (response_.excPtr_) {
-                rethrow_exception(response_.excPtr_);
-            }
-
-            return std::move(response_);
-        }
-
-        void setResponse(S3Api::Response && response)
-        {
-            response_ = std::move(response);
-            done_ = true;
-            ML::futex_wake(done_);
-        }
-
-        int done_;
-        S3Api::Response response_;
-    };
-
-    shared_ptr<Data> data_;
-};
-
-
-/****************************************************************************/
-/* S3 URL FS HANDLER                                                        */
-/****************************************************************************/
-=======
 /* S3URLFSHANDLER */
->>>>>>> ee71549c
 
 struct S3UrlFsHandler : public UrlFsHandler {
     virtual FsObjectInfo getInfo(const Url & url) const
@@ -195,789 +72,6 @@
 
     virtual void makeDirectory(const Url & url) const
     {
-<<<<<<< HEAD
-    }
-
-    virtual bool erase(const Url & url, bool throwException) const
-    {
-        string bucket = url.host();
-        auto api = getS3ApiForBucket(bucket);
-        if (throwException) {
-            api->eraseObject(bucket, url.path());
-            return true;
-        }
-        else { 
-            return api->tryEraseObject(bucket, url.path());
-        }
-    }
-
-    virtual bool forEach(const Url & prefix,
-                         const OnUriObject & onObject,
-                         const OnUriSubdir & onSubdir,
-                         const std::string & delimiter,
-                         const std::string & startAt) const
-    {
-        string bucket = prefix.host();
-        auto api = getS3ApiForBucket(bucket);
-
-        bool result = true;
-
-        auto onObject2 = [&] (const std::string & prefix,
-                              const std::string & objectName,
-                              const S3Api::ObjectInfo & info,
-                              int depth)
-            {
-                return onObject("s3://" + bucket + "/" + prefix + objectName,
-                                info, depth);
-            };
-
-        auto onSubdir2 = [&] (const std::string & prefix,
-                              const std::string & dirName,
-                              int depth)
-            {
-                return onSubdir("s3://" + bucket + "/" + prefix + dirName,
-                                depth);
-            };
-
-        // Get rid of leading / on prefix
-        string prefix2 = string(prefix.path(), 1);
-
-        api->forEachObject(bucket, prefix2, onObject2,
-                           onSubdir ? onSubdir2 : S3Api::OnSubdir(),
-                           delimiter, 1, startAt);
-
-        return result;
-    }
-};
-
-
-/****************************************************************************/
-/* S3 DOWNLOADER                                                            */
-/****************************************************************************/
-
-size_t getTotalSystemMemory()
-{
-    long pages = sysconf(_SC_PHYS_PAGES);
-    long page_size = sysconf(_SC_PAGE_SIZE);
-    return pages * page_size;
-}
-
-struct S3Downloader {
-    S3Downloader(const string & urlStr,
-                 ssize_t startOffset = 0, ssize_t endOffset = -1)
-        : owner(getS3ApiForUri(urlStr)),
-          info(owner->getObjectInfo(urlStr)),
-          offset(startOffset),
-          baseChunkSize(1024*1024), // start with 1MB and ramp up
-          closed(false),
-          readOffset(0),
-          readPartOffset(-1),
-          currentChunk(0),
-          requestedBytes(0),
-          currentRq(0),
-          activeRqs(0)
-    {
-        if (!info) {
-            throw ML::Exception("missing object: " + urlStr);
-        }
-
-        std::tie(bucket, object) = S3Api::parseUri(urlStr);
-        if (endOffset == -1 || endOffset > info.size) {
-            endOffset = info.size;
-        }
-        downloadSize = endOffset - startOffset;
-
-        /* Maximum chunk size is what we can do in 3 seconds, up to 1% of
-           system memory. */
-        maxChunkSize = owner->bandwidthToServiceMbps * 3.0 * 1000000;
-        size_t sysMemory = getTotalSystemMemory();
-        maxChunkSize = std::min(maxChunkSize, sysMemory / 100);
-
-        /* The maximum number of concurrent requests is set depending on
-           the total size of the stream. */
-        maxRqs = 1;
-        if (info.size > 1024 * 1024)
-            maxRqs = 2;
-        if (info.size > 16 * 1024 * 1024)
-            maxRqs = 3;
-        if (info.size > 256 * 1024 * 1024)
-            maxRqs = 5;
-        chunks.resize(maxRqs);
-
-        /* Kick start the requests */
-        ensureRequests();
-    }
-
-    ~S3Downloader()
-    {
-        /* We ensure at runtime that "close" is called because it is mandatory
-           for the proper cleanup of active requests. Because "close" can
-           throw, we cannot however call it from the destructor. */
-        if (!closed) {
-            cerr << "destroying S3Downloader without invoking close()\n";
-            abort();
-        }
-    }
-
-    std::streamsize read(char * s, std::streamsize n)
-    {
-        if (closed) {
-            throw ML::Exception("invoking read() on a closed download");
-        }
-
-        if (endOfDownload()) {
-            return -1;
-        }
-
-        if (readPartOffset == -1) {
-            waitNextPart();
-        }
-        ensureRequests();
-
-        size_t toDo = min<size_t>(readPart.size() - readPartOffset,
-                                  n);
-        const char * start = readPart.c_str() + readPartOffset;
-        std::copy(start, start + toDo, s);
-
-        readPartOffset += toDo;
-        if (readPartOffset == readPart.size()) {
-            readPartOffset = -1;
-        }
-
-        readOffset += toDo;
-
-        return toDo;
-    }
-
-    uint64_t getDownloadSize()
-        const
-    {
-        return downloadSize;
-    }
-
-    bool endOfDownload()
-        const
-    {
-        return (readOffset == downloadSize);
-    }
-
-    void close()
-    {
-        closed = true;
-        while (activeRqs > 0) {
-            ML::futex_wait(activeRqs, activeRqs);
-        }
-        excPtrHandler.rethrowIfSet();
-    }
-
-private:
-    /* download Chunk */
-    struct Chunk {
-        enum State {
-            IDLE,
-            QUERY,
-            RESPONSE
-        };
-
-        Chunk() noexcept
-            : state(IDLE)
-        {
-        }
-
-        Chunk(Chunk && other) noexcept
-            : state(other.state.load()),
-              data(std::move(other.data))
-        {
-        }
-
-        void setQuerying()
-        {
-            ExcAssertEqual(state, IDLE);
-            setState(QUERY);
-        }
-
-        void assign(string newData)
-        {
-            ExcAssertEqual(state, QUERY);
-            data = move(newData);
-            setState(RESPONSE);
-            ML::futex_wake(state);
-        }
-
-        std::string retrieve()
-        {
-            ExcAssertEqual(state, RESPONSE);
-            string chunkData = std::move(data);
-            setState(IDLE);
-            return std::move(chunkData);
-        }
-
-        void setState(int newState)
-        {
-            state = newState;
-            ML::futex_wake(state);
-        }
-
-        bool isIdle()
-            const
-        {
-            return (state == IDLE);
-        }
-
-        bool waitResponse(double timeout)
-            const
-        {
-            if (timeout > 0.0) {
-                int old = state;
-                if (state != RESPONSE) {
-                    ML::futex_wait(state, old, timeout);
-                }
-            }
-
-            return (state == RESPONSE);
-        }
-
-    private:
-        std::atomic<int> state;
-        string data;
-    };
-
-    void waitNextPart()
-    {
-        unsigned int chunkNr(currentChunk % maxRqs);
-        Chunk & chunk = chunks[chunkNr];
-        while (!excPtrHandler.hasException() && !chunk.waitResponse(1.0));
-        excPtrHandler.rethrowIfSet();
-        readPart = chunk.retrieve();
-        readPartOffset = 0;
-        currentChunk++;
-    }
-
-    void ensureRequests()
-    {
-        while (true) {
-            if (excPtrHandler.hasException()) {
-                break;
-            }
-            if (activeRqs == maxRqs) {
-                break;
-            }
-            ExcAssert(activeRqs < maxRqs);
-            if (requestedBytes == downloadSize) {
-                break;
-            }
-            ExcAssert(requestedBytes < downloadSize);
-
-            Chunk & chunk = chunks[currentRq % maxRqs];
-            if (!chunk.isIdle()) {
-                break;
-            }
-
-            ensureRequest();
-        }
-    }
-
-    void ensureRequest()
-    {
-        size_t chunkSize = getChunkSize(currentRq);
-        uint64_t end = requestedBytes + chunkSize;
-        if (end > info.size) {
-            end = info.size;
-            chunkSize = end - requestedBytes;
-        }
-
-        unsigned int chunkNr = currentRq % maxRqs;
-        Chunk & chunk = chunks[chunkNr];
-        activeRqs++;
-        chunk.setQuerying();
-
-        auto onResponse = [&, chunkNr, chunkSize] (S3Api::Response && response) {
-            this->handleResponse(chunkNr, chunkSize, std::move(response));
-        };
-        S3Api::Range range(offset + requestedBytes, chunkSize);
-        owner->getAsync(onResponse, bucket, "/" + object, range);
-        ExcAssertLess(currentRq, UINT_MAX);
-        currentRq++;
-        requestedBytes += chunkSize;
-    }
-
-    void handleResponse(unsigned int chunkNr, size_t chunkSize,
-                        S3Api::Response && response)
-    {
-        try {
-            if (response.excPtr_) {
-                rethrow_exception(response.excPtr_);
-            }
-
-            if (response.code_ != 206) {
-                throw ML::Exception("http error "
-                                    + to_string(response.code_)
-                                    + " while getting chunk "
-                                    + response.bodyXmlStr());
-            }
-
-            /* It can sometimes happen that a file changes during download i.e
-               it is being overwritten. Make sure we check for this condition
-               and throw an appropriate exception. */
-            string chunkEtag = response.getHeader("etag");
-            if (chunkEtag != info.etag) {
-                throw ML::Exception("chunk etag %s not equal to file etag"
-                                    " %s: file <%s> has changed during"
-                                    " download",
-                                    chunkEtag.c_str(), info.etag.c_str(),
-                                    object.c_str());
-            }
-            ExcAssertEqual(response.body().size(), chunkSize);
-            Chunk & chunk = chunks[chunkNr];
-            chunk.assign(std::move(response.body_));
-        }
-        catch (const std::exception & exc) {
-            excPtrHandler.takeCurrentException();
-        }
-        activeRqs--;
-        ML::futex_wake(activeRqs);
-    }
-
-    size_t getChunkSize(unsigned int chunkNbr)
-        const
-    {
-        size_t chunkSize = std::min(baseChunkSize * (1 << (chunkNbr / 2)),
-                                    maxChunkSize);
-        return chunkSize;
-    }
-
-    /* static variables, set during or right after construction */
-    shared_ptr<S3Api> owner;
-    std::string bucket;
-    std::string object;
-    S3Api::ObjectInfo info;
-    uint64_t offset; /* the lower position in the file from which the download
-                      * is started */
-    uint64_t downloadSize; /* total number of bytes to download */
-    size_t baseChunkSize;
-    size_t maxChunkSize;
-
-    bool closed; /* whether close() was invoked */
-    ExceptionPtrHandler excPtrHandler;
-
-    /* read thread */
-    uint64_t readOffset; /* number of bytes from the entire stream that
-                          * have been returned to the caller */
-    string readPart; /* data buffer for the part of the stream being
-                      * transferred to the caller */
-    ssize_t readPartOffset; /* number of bytes from "readPart" that have
-                             * been returned to the caller, or -1 when
-                             * awaiting a new part */
-    unsigned int currentChunk; /* chunk being read */
-
-    /* http requests */
-    unsigned int maxRqs; /* maximum number of concurrent http requests */
-    uint64_t requestedBytes; /* total number of bytes that have been
-                              * requested, including the non-received ones */
-    vector<Chunk> chunks; /* chunks */
-    unsigned int currentRq;  /* number of done requests */
-    atomic<unsigned int> activeRqs; /* number of pending http requests */
-};
-
-
-/****************************************************************************/
-/* S3 UPLOADER                                                              */
-/****************************************************************************/
-
-inline void touchByte(const char * c)
-{
-    __asm__(" # [in]":: [in] "r" (*c):);
-}
-
-inline void touch(const char * start, size_t size)
-{
-    const char * current = start - (intptr_t) start % 4096;
-    if (current < start) {
-        current += 4096;
-    }
-    const char * end = start + size;
-    for (; current < end; current += 4096) {
-        touchByte(current);
-    }
-}
-
-struct S3Uploader {
-    S3Uploader(const std::string & urlStr,
-               const ML::OnUriHandlerException & excCallback,
-               const S3Api::ObjectMetadata & objectMetadata)
-        : owner(getS3ApiForUri(urlStr)),
-          metadata(objectMetadata),
-          onException(excCallback),
-          closed(false),
-          chunkSize(8 * 1024 * 1024), // start with 8MB and ramp up
-          currentRq(0),
-          activeRqs(0)
-    {
-        std::tie(bucket, object) = S3Api::parseUri(urlStr);
-
-        /* Maximum chunk size is what we can do in 3 seconds, up to 1% of
-           system memory. */
-#if 0
-        maxChunkSize = (owner->bandwidthToServiceMbps
-                        * 3.0 * 1000000);
-        size_t sysMemory = getTotalSystemMemory();
-        maxChunkSize = std::min(maxChunkSize, sysMemory / 100);
-#else
-        maxChunkSize = 64 * 1024 * 1024;
-#endif
-
-        try {
-            S3Api::MultiPartUpload upload = owner->obtainMultiPartUpload(bucket, "/" + object,
-                                                                         metadata,
-                                                                         S3Api::UR_EXCLUSIVE);
-            uploadId = upload.id;
-        }
-        catch (...) {
-            if (onException) {
-                onException();
-            }
-            throw;
-        }
-    }
-
-    ~S3Uploader()
-    {
-        /* We ensure at runtime that "close" is called because it is mandatory
-           for the proper cleanup of active requests. Because "close" can
-           throw, we cannot however call it from the destructor. */
-        if (!closed) {
-            cerr << "destroying S3Uploader without invoking close()\n";
-            abort();
-        }
-    }
-
-    std::streamsize write(const char * s, std::streamsize n)
-    {
-        std::streamsize done(0);
-
-        touch(s, n);
-
-        size_t remaining = chunkSize - current.size();
-        while (n > 0) {
-            if (excPtrHandler.hasException() && onException) {
-                onException();
-            }
-            excPtrHandler.rethrowIfSet();
-            size_t toDo = min(remaining, (size_t) n);
-            if (toDo < n) {
-                flush();
-                remaining = chunkSize - current.size();
-            }
-            current.append(s, toDo);
-            s += toDo;
-            n -= toDo;
-            done += toDo;
-            remaining -= toDo;
-        }
-
-        return done;
-    }
-
-    void flush(bool force = false)
-    {
-        if (!force) {
-            ExcAssert(current.size() > 0);
-        }
-        while (activeRqs == metadata.numRequests) {
-            ML::futex_wait(activeRqs, activeRqs);
-        }
-        if (excPtrHandler.hasException() && onException) {
-            onException();
-        }
-        excPtrHandler.rethrowIfSet();
-
-        unsigned int rqNbr(currentRq);
-        auto onResponse = [&, rqNbr] (S3Api::Response && response) {
-            this->handleResponse(rqNbr, std::move(response));
-        };
-
-        unsigned int partNumber = currentRq + 1;
-        if (etags.size() < partNumber) {
-            etags.resize(partNumber);
-        }
-
-        activeRqs++;
-        MimeContent content(std::move(current), "application/binary");
-        owner->putAsync(onResponse, bucket, "/" + object,
-                        ML::format("partNumber=%d&uploadId=%s",
-                                   partNumber, uploadId),
-                        {}, {}, content);
-
-        if (currentRq % 5 == 0 && chunkSize < maxChunkSize)
-            chunkSize *= 2;
-
-        current.clear();
-        currentRq = partNumber;
-    }
-
-    void handleResponse(unsigned int rqNbr, S3Api::Response && response)
-    {
-        try {
-            if (response.excPtr_) {
-                rethrow_exception(response.excPtr_);
-            }
-
-            if (response.code_ != 200) {
-                cerr << response.bodyXmlStr() << endl;
-                throw ML::Exception("put didn't work: %d", (int)response.code_);
-            }
-
-            string etag = response.getHeader("etag");
-            ExcAssert(etag.size() > 0);
-            etags[rqNbr] = etag;
-        }
-        catch (const std::exception & exc) {
-            excPtrHandler.takeCurrentException();
-        }
-        activeRqs--;
-        ML::futex_wake(activeRqs);
-    }
-
-    string close()
-    {
-        closed = true;
-        if (current.size() > 0) {
-            flush();
-        }
-        else if (currentRq == 0) {
-            /* for empty files, force the creation of a single empty part */
-            flush(true);
-        }
-        while (activeRqs > 0) {
-            ML::futex_wait(activeRqs, activeRqs);
-        }
-        if (excPtrHandler.hasException() && onException) {
-            onException();
-        }
-        excPtrHandler.rethrowIfSet();
-
-        string finalEtag;
-        try {
-            finalEtag = owner->finishMultiPartUpload(bucket, "/" + object,
-                                                     uploadId, etags);
-        }
-        catch (...) {
-            if (onException) {
-                onException();
-            }
-            throw;
-        }
-
-        return finalEtag;
-    }
-
-private:
-    shared_ptr<S3Api> owner;
-    std::string bucket;
-    std::string object;
-    S3Api::ObjectMetadata metadata;
-    ML::OnUriHandlerException onException;
-
-    size_t maxChunkSize;
-    std::string uploadId;
-
-    /* state variables, used between "start" and "stop" */
-    bool closed; /* whether close() was invoked */
-    ExceptionPtrHandler excPtrHandler;
-
-    string current; /* current chunk data */
-    size_t chunkSize; /* current chunk size */
-    std::vector<std::string> etags; /* etags of individual chunks */
-    unsigned int currentRq;  /* number of done requests */
-    atomic<unsigned int> activeRqs; /* number of pending http requests */
-};
-
-
-struct AtInit {
-    AtInit() {
-        registerUrlFsHandler("s3", new S3UrlFsHandler());
-    }
-} atInit;
-
-MimeContent
-makeXmlContent(const tinyxml2::XMLDocument & xmlDocument)
-{
-    tinyxml2::XMLPrinter printer;
-    const_cast<tinyxml2::XMLDocument &>(xmlDocument).Print(&printer);
-
-    return MimeContent(string(printer.CStr()), "application/xml");
-}
-
-
-/****************************************************************************/
-/* S3 REQUEST STATE                                                         */
-/****************************************************************************/
-
-struct S3RequestState {
-    S3RequestState(const shared_ptr<S3Api::SignedRequest> & rq,
-                   const S3Api::OnResponse & onResponse)
-        : rq(rq), onResponse(onResponse),
-          range(rq->params.downloadRange), retries(0)
-    {
-    }
-
-    RestParams makeHeaders()
-        const
-    {
-        RestParams headers = rq->params.headers;
-        headers.push_back({"Date", rq->params.date});
-        headers.push_back({"Authorization", rq->auth});
-        if (rq->params.useRange()) {
-            headers.push_back({"Range", range.headerValue()});
-        }
-
-        return headers;
-    }
-
-    int makeTimeout()
-        const
-    {
-        double expectedTimeSeconds
-            = (range.size / 1000000.0) / rq->bandwidthToServiceMbps;
-        return 15 + std::max<int>(30, expectedTimeSeconds * 6);
-    }
-
-    shared_ptr<S3Api::SignedRequest> rq;
-
-    S3Api::OnResponse onResponse;
-
-    string body;
-    string requestBody;
-    S3Api::Range range;
-    int retries;
-};
-
-/****************************************************************************/
-/* S3 REQUEST CALLBACKS                                                     */
-/****************************************************************************/
-
-struct S3RequestCallbacks : public HttpClientCallbacks {
-    S3RequestCallbacks(const shared_ptr<S3RequestState> & state)
-        : state_(state)
-    {
-    }
-
-    virtual void onResponseStart(const HttpRequest & rq,
-                                 const std::string & httpVersion,
-                                 int code);
-    virtual void onHeader(const HttpRequest & rq,
-                          const char * data, size_t size);
-    virtual void onData(const HttpRequest & rq,
-                        const char * data, size_t size);
-    virtual void onDone(const HttpRequest & rq,
-                        int errorCode);
-
-    void appendErrorContext(string & message) const;
-    void scheduleRestart() const;
-
-    shared_ptr<S3RequestState> state_;
-
-    S3Api::Response response_;
-    string header_;
-};
-
-void
-performStateRequest(const shared_ptr<S3RequestState> & state)
-{
-    auto & client = getS3Globals().getClient(state->rq->params.bucket);
-
-    const S3Api::RequestParams & params = state->rq->params;
-    auto callbacks = make_shared<S3RequestCallbacks>(state);
-    RestParams headers = state->makeHeaders();
-    int timeout = state->makeTimeout();
-
-    while (!client->enqueueRequest(params.verb, state->rq->resource,
-                                   callbacks,
-                                   state->rq->params.content,
-                                   /* query params already encoded in
-                                      resource */
-                                   {},
-                                   headers,
-                                   timeout)) {
-        ML::sleep(0.1);
-	// /* TODO: should invoke onResponse with "too many requests" */
-	// throw ML::Exception("the http client could not enqueue the request");
-    }
-}
-
-void
-S3RequestCallbacks::
-onResponseStart(const HttpRequest & rq, const std::string & httpVersion,
-                int code)
-{
-    response_.code_ = code;
-}
-
-void
-S3RequestCallbacks::
-onHeader(const HttpRequest & rq, const char * data, size_t size)
-{
-    header_.append(data, size);
-}
-
-void
-S3RequestCallbacks::
-onData(const HttpRequest & rq, const char * data, size_t size)
-{
-    state_->requestBody.append(data, size);
-}
-
-void
-S3RequestCallbacks::
-onDone(const HttpRequest & rq, int errorCode)
-{
-    bool restart(false);
-    bool errorCondition(false);
-    string message;
-
-    if (errorCode == TcpConnectionCode::Success) {
-        if (response_.code_ >= 300 && response_.code_ != 404) {
-            errorCondition = true;
-            message = ("S3 operation failed with HTTP code "
-                       + to_string(response_.code_) + "\n");
-
-            /* retry on 50X range errors (recoverable) */
-            if (response_.code_ >= 500 and response_.code_ < 505) {
-                restart = true;
-                message += "Error is recoverable.\n";
-            }
-            else {
-                message += "Error is unrecoverable.\n";
-            }
-        }
-    }
-    else {
-        restart = true;
-        if (state_->rq->params.useRange()) {
-            state_->range.adjust(state_->requestBody.size());
-        }
-        state_->body.append(state_->requestBody);
-        state_->requestBody.clear();
-        message = ("S3 operation failed with internal error: "
-                   + to_string(errorCode) + "\n");
-    }
-
-    if (restart) {
-        if (state_->retries < getS3Globals().numRetries) {
-            message += "Will retry operation.\n";
-        }
-        else {
-            errorCondition = true;
-            message += "Too many retries.\n";
-            restart = false;
-        }
-    }
-
-    if (message.size() > 0) {
-        appendErrorContext(message);
-        ::fprintf(stderr, "%s\n", message.c_str());
-=======
->>>>>>> ee71549c
     }
 
     virtual bool erase(const Url & url, bool throwException) const
@@ -1396,11 +490,7 @@
         = S3Api::getStringToSignV2Multi(request.verb,
                                         request.bucket,
                                         request.resource, request.subResource,
-<<<<<<< HEAD
-                                        request.content.contentType(), request.contentMd5,
-=======
                                         request.contentType, request.contentMd5,
->>>>>>> ee71549c
                                         request.date, request.headers);
     
     //cerr << "digest = " << digest << endl;
@@ -1504,15 +594,9 @@
 postEscaped(const std::string & bucket,
             const std::string & resource,
             const std::string & subResource,
-<<<<<<< HEAD
-            const RestParams & headers,
-            const RestParams & queryParams,
-            const MimeContent & content) const
-=======
             const StrPairVector & headers,
             const StrPairVector & queryParams,
             const Content & content) const
->>>>>>> ee71549c
 {
     RequestParams request;
     request.verb = "POST";
@@ -1532,32 +616,9 @@
 putEscaped(const std::string & bucket,
            const std::string & resource,
            const std::string & subResource,
-<<<<<<< HEAD
-           const RestParams & headers,
-           const RestParams & queryParams,
-           const MimeContent & content) const
-{
-    SyncResponse syncResponse;
-    putEscapedAsync(syncResponse, bucket, resource, subResource, headers,
-                    queryParams, content);
-    return syncResponse.response();
-}
-
-void
-S3Api::
-putEscapedAsync(const OnResponse & onResponse,
-                const std::string & bucket,
-                const std::string & resource,
-                const std::string & subResource,
-                const RestParams & headers,
-                const RestParams & queryParams,
-                const MimeContent & content)
-    const
-=======
            const StrPairVector & headers,
            const StrPairVector & queryParams,
            const Content & content) const
->>>>>>> ee71549c
 {
     RequestParams request;
     request.verb = "PUT";
