--- conflicted
+++ resolved
@@ -202,8 +202,7 @@
             return true;
         }
         else { 
-<<<<<<< HEAD
-            return api->tryEraseObject(bucket, url.path());
+            return api->tryEraseObject(bucket, "/" + bucketPath.second);
         }
     }
 
@@ -987,9 +986,6 @@
             response_.header_.parse(header_, false);
             state_->body.append(state_->requestBody);
             response_.body_ = std::move(state_->body);
-=======
-            return api->tryEraseObject(bucket, "/" + bucketPath.second);
->>>>>>> 522b1daf
         }
         header_.clear();
         state_->requestBody.clear();
