/** s3.cc
    Jeremy Barnes, 3 July 2012
    Copyright (c) 2012 Datacratic.  All rights reserved.

    Code to talk to s3.
*/

#include <atomic>
#include "soa/service/s3.h"
#include "jml/utils/string_functions.h"
#include "soa/types/date.h"
#include "soa/types/url.h"
#include "jml/arch/futex.h"
#include "jml/utils/exc_assert.h"
#include "jml/utils/pair_utils.h"
#include "jml/utils/vector_utils.h"
#include "jml/utils/filter_streams.h"
#include "jml/arch/timers.h"
#include "jml/utils/ring_buffer.h"
#include "jml/utils/hash.h"
#include "jml/utils/file_functions.h"
#include "jml/utils/info.h"
#include "xml_helpers.h"

#define CRYPTOPP_ENABLE_NAMESPACE_WEAK 1
#include "crypto++/sha.h"
#include "crypto++/md5.h"
#include "crypto++/hmac.h"
#include "crypto++/base64.h"

#include <curlpp/cURLpp.hpp>
#include <curlpp/Easy.hpp>
#include <curlpp/Options.hpp>
#include <curlpp/Info.hpp>
#include <curlpp/Infos.hpp>

#include <boost/iostreams/stream_buffer.hpp>
#include <exception>
#include <thread>
#include <unordered_map>

#include <boost/filesystem.hpp>

#include "fs_utils.h"


using namespace std;
using namespace ML;
using namespace Datacratic;

namespace {

/* S3URLFSHANDLER */

struct S3UrlFsHandler : public UrlFsHandler {
    virtual FsObjectInfo getInfo(const Url & url) const
    {
        string bucket = url.host();
        auto api = getS3ApiForBucket(bucket);
<<<<<<< HEAD
        return api->tryGetObjectInfo(bucket, url.path().substr(1));
=======
        auto bucketPath = S3Api::parseUri(url.original);
        return api->getObjectInfo(bucket, bucketPath.second);
    }

    virtual FsObjectInfo tryGetInfo(const Url & url) const
    {
        string bucket = url.host();
        auto api = getS3ApiForBucket(bucket);
        auto bucketPath = S3Api::parseUri(url.original);
        return api->tryGetObjectInfo(bucket, bucketPath.second);
>>>>>>> 40eb8468
    }

    virtual void makeDirectory(const Url & url) const
    {
    }

    virtual bool erase(const Url & url, bool throwException) const
    {
        string bucket = url.host();
        auto api = getS3ApiForBucket(bucket);
        auto bucketPath = S3Api::parseUri(url.original);
        if (throwException) {
            api->eraseObject(bucket, "/" + bucketPath.second);
            return true;
        }
        else { 
            return api->tryEraseObject(bucket, "/" + bucketPath.second);
        }
    }

    virtual bool forEach(const Url & prefix,
                         const OnUriObject & onObject,
                         const OnUriSubdir & onSubdir,
                         const std::string & delimiter,
                         const std::string & startAt) const
    {
        string bucket = prefix.host();
        auto api = getS3ApiForBucket(bucket);

        bool result = true;

        auto onObject2 = [&] (const std::string & prefix,
                              const std::string & objectName,
                              const S3Api::ObjectInfo & info,
                              int depth)
            {
                return onObject("s3://" + bucket + "/" + prefix + objectName,
                                info, depth);
            };

        auto onSubdir2 = [&] (const std::string & prefix,
                              const std::string & dirName,
                              int depth)
            {
                return onSubdir("s3://" + bucket + "/" + prefix + dirName,
                                depth);
            };

        // Get rid of leading / on prefix
        string prefix2 = string(prefix.path(), 1);

        api->forEachObject(bucket, prefix2, onObject2,
                           onSubdir ? onSubdir2 : S3Api::OnSubdir(),
                           delimiter, 1, startAt);

        return result;
    }
};

struct AtInit {
    AtInit() {
        registerUrlFsHandler("s3", new S3UrlFsHandler());
    }
} atInit;

}


namespace Datacratic {

S3ConfigDescription::
S3ConfigDescription()
{
    addField("accessKeyId", &S3Config::accessKeyId, "");
    addField("accessKey", &S3Config::accessKey, "");
}

std::string
S3Api::
s3EscapeResource(const std::string & str)
{
    if (str.size() == 0) {
        throw ML::Exception("empty str name");
    }

    if (str[0] != '/') {
        throw ML::Exception("resource name must start with a '/'");
    }

    std::string result;
    for (auto c: str) {

        if (isalnum(c) || c == '-' || c == '_' || c == '.' || c == '~' || c == '/')
            result += c;
        else result += ML::format("%%%02X", c);
    }
    
    return result;
}


double
S3Api::
defaultBandwidthToServiceMbps = 20.0;

S3Api::Range S3Api::Range::Full(0);

S3Api::
S3Api()
{
    bandwidthToServiceMbps = defaultBandwidthToServiceMbps;
}

S3Api::
S3Api(const std::string & accessKeyId,
      const std::string & accessKey,
      double bandwidthToServiceMbps,
      const std::string & defaultProtocol,
      const std::string & serviceUri)
    : accessKeyId(accessKeyId),
      accessKey(accessKey),
      defaultProtocol(defaultProtocol),
      serviceUri(serviceUri),
      bandwidthToServiceMbps(bandwidthToServiceMbps)
{
}

void
S3Api::
init(const std::string & accessKeyId,
     const std::string & accessKey,
     double bandwidthToServiceMbps,
     const std::string & defaultProtocol,
     const std::string & serviceUri)
{
    this->accessKeyId = accessKeyId;
    this->accessKey = accessKey;
    this->defaultProtocol = defaultProtocol;
    this->serviceUri = serviceUri;
    this->bandwidthToServiceMbps = bandwidthToServiceMbps;
}

void
S3Api::init()
{
    string keyId, key;
    std::tie(keyId, key, std::ignore)
        = getS3CredentialsFromEnvVar();

    if (keyId == "" || key == "") {
        tie(keyId, key, std::ignore, std::ignore, std::ignore)
            = getCloudCredentials();
    }
    if (keyId == "" || key == "")
        throw ML::Exception("Cannot init S3 API with no keys, environment or creedentials file");
    
    this->init(keyId, key);
}

S3Api::Content::
Content(const tinyxml2::XMLDocument & xml)
{
    tinyxml2::XMLPrinter printer;
    const_cast<tinyxml2::XMLDocument &>(xml).Print(&printer);
    this->contentType = "application/xml";
    this->str = printer.CStr();
    this->hasContent = true;
    this->data = str.c_str();
    this->size = str.length();
}

S3Api::Response
S3Api::SignedRequest::
performSync() const
{
    static const int baseRetryDelay(3);
    static int numRetries(-1);

    if (numRetries == -1) {
        char * numRetriesEnv = getenv("S3_RETRIES");
        if (numRetriesEnv) {
            numRetries = atoi(numRetriesEnv);
        }
        else {
            numRetries = 45;
        }
    }

    size_t spacePos = uri.find(" ");
    if (spacePos != string::npos) {
        throw ML::Exception("url '" + uri + "' contains an unescaped space"
                            " at position " + to_string(spacePos));
    }

    Range currentRange = params.downloadRange;

    /* The "Range" header is only useful with GET and when the range is
       explicitly specified. The use of Range::Full means that we always
       request the full body, even during retries. This is mainly useful for
       requests on non-object urls, where that header is ignored by the S3
       servers. */
    bool useRange = (params.verb == "GET" && currentRange != Range::Full);

    string body;
    for (int i = 0; i < numRetries; ++i) {
        if (i > 0) {
            /* allow a maximum of 384 seconds for retry delays (1 << 7 * 3) */
            int multiplier = i < 8 ? (1 << i) : i << 7;
            double numSeconds = ::random() % (baseRetryDelay * multiplier);
            if (numSeconds == 0) {
                numSeconds = baseRetryDelay * multiplier;
            }

            numSeconds = 0.05;

            ::fprintf(stderr,
                      "S3 operation retry in %f seconds: %s %s\n",
                      numSeconds, params.verb.c_str(), uri.c_str());
            ML::sleep(numSeconds);
        }

        string responseHeaders;
        string responseBody;
        int responseCode(0);
        size_t received(0);

        auto connection = owner->proxy.getConnection();
        curlpp::Easy & myRequest = *connection;
        myRequest.reset();

        using namespace curlpp;
        using namespace curlpp::infos;

        list<string> curlHeaders;
        for (unsigned i = 0;  i < params.headers.size();  ++i) {
            curlHeaders.emplace_back(params.headers[i].first + ": "
                                     + params.headers[i].second);
        }

        curlHeaders.push_back("Date: " + params.date);
        curlHeaders.push_back("Authorization: " + auth);

        if (useRange) {
            uint64_t end = currentRange.endPos();
            string range = ML::format("range: bytes=%zd-%zd",
                                      currentRange.offset, end);
            // ::fprintf(stderr, "%p: requesting %s\n", this, range.c_str());
            curlHeaders.emplace_back(move(range));
        }

        // cerr << "getting " << uri << " " << params.headers << endl;

        double expectedTimeSeconds
            = (currentRange.size / 1000000.0) / bandwidthToServiceMbps;
        int timeout = 15 + std::max<int>(30, expectedTimeSeconds * 6);

#if 0
        cerr << "expectedTimeSeconds = " << expectedTimeSeconds << endl;
        cerr << "timeout = " << timeout << endl;
#endif

        //cerr << "!!!Setting params verb " << params.verb << endl;
        myRequest.setOpt<options::CustomRequest>(params.verb);

        myRequest.setOpt<options::Url>(uri);
        //myRequest.setOpt<Verbose>(true);
        myRequest.setOpt<options::ErrorBuffer>((char *)0);
        myRequest.setOpt<options::Timeout>(timeout);
        myRequest.setOpt<options::NoSignal>(1);

        bool noBody = (params.verb == "HEAD");
        if (noBody) {
            myRequest.setOpt<options::NoBody>(noBody);
        }

        // auto onData = [&] (char * data, size_t ofs1, size_t ofs2) {
        //     //cerr << "called onData for " << ofs1 << " " << ofs2 << endl;
        //     return 0;
        // };

        auto onWriteData = [&] (char * data, size_t ofs1, size_t ofs2) {
            size_t total = ofs1 * ofs2;
            received += total;
            responseBody.append(data, total);
            return total;
            //cerr << "called onWrite for " << ofs1 << " " << ofs2 << endl;
        };

        // auto onProgress = [&] (double p1, double p2,
        //                        double p3, double p4) {
        //     cerr << "progress " << p1 << " " << p2 << " " << p3 << " "
        //          << p4 << endl;
        //     return 0;
        // };

        bool afterContinue = false;

        auto onHeader = [&] (char * data, size_t ofs1, size_t ofs2) {
            string headerLine(data, ofs1 * ofs2);
            if (headerLine.find("HTTP/1.1 100 Continue") == 0) {
                afterContinue = true;
            }
            else if (afterContinue) {
                if (headerLine == "\r\n")
                    afterContinue = false;
            }
            else {
                responseHeaders.append(headerLine);
                //cerr << "got header data " << headerLine << endl;
            }
            return ofs1 * ofs2;
        };

        myRequest.setOpt<options::HeaderFunction>(onHeader);
        myRequest.setOpt<options::WriteFunction>(onWriteData);
        // myRequest.setOpt<BoostProgressFunction>(onProgress);
        //myRequest.setOpt<Header>(true);
        string s;
        if (params.content.data) {
            s.append(params.content.data, params.content.size);
        }
        myRequest.setOpt<options::PostFields>(s);
        myRequest.setOpt<options::PostFieldSize>(params.content.size);
        curlHeaders.push_back(ML::format("Content-Length: %lld",
                                         params.content.size));
        curlHeaders.push_back("Transfer-Encoding:");
        curlHeaders.push_back("Content-Type:");
        myRequest.setOpt<options::HttpHeader>(curlHeaders);

        try {
            JML_TRACE_EXCEPTIONS(false);
            myRequest.perform();
        }
        catch (const LibcurlRuntimeError & exc) {
            string message("S3 operation failed with a libCurl error: "
                           + string(curl_easy_strerror(exc.whatCode()))
                           + " (" + to_string(exc.whatCode()) + ")\n"
                           + params.verb + " " + uri + "\n");
            if (responseHeaders.size() > 0) {
                message += "headers:\n" + responseHeaders;
            }
            ::fprintf(stderr, "%s\n", message.c_str());

            if (useRange && received > 0) {
                body.append(responseBody);
                currentRange.adjust(received);
            }
            continue;
        }

        curlpp::InfoGetter::get(myRequest, CURLINFO_RESPONSE_CODE,
                                responseCode);

        if (responseCode >= 300 && responseCode != 404) {
            string message("S3 operation failed with HTTP code "
                           + to_string(responseCode) + "\n"
                           + params.verb + " " + uri + "\n");
            if (responseHeaders.size() > 0) {
                message += "headers:\n" + responseHeaders;
            }
            if (responseBody.size() > 0) {
                message += (string("body (") + to_string(responseBody.size())
                            + " bytes):\n" + responseBody + "\n");
            }

            /* log so-called "REST error"
               (http://docs.aws.amazon.com/AmazonS3/latest/API/ErrorResponses.html)
            */
            if (responseHeaders.find("Content-Type: application/xml")
                != string::npos) {
                unique_ptr<tinyxml2::XMLDocument> localXml(
                    new tinyxml2::XMLDocument()
                );
                localXml->Parse(responseBody.c_str());
                auto element
                    = tinyxml2::XMLHandle(*localXml).FirstChildElement("Error")
                    .ToElement();
                if (element) {
                    message += ("S3 REST error: ["
                                + extract<string>(element, "Code")
                                + "] message ["
                                + extract<string>(element, "Message")
                                +"]\n");
                }
            }
            ::fprintf(stderr, "%s\n", message.c_str());

            /* retry on 50X range errors (recoverable) */
            if (responseCode >= 500 and responseCode < 505) {
                continue;
            }
            else {
                throw ML::Exception("S3 error is unrecoverable");
            }
        }

        // double bytesUploaded;

        // curlpp::InfoGetter::get(myRequest, CURLINFO_SIZE_UPLOAD,
        //                         bytesUploaded);

        //cerr << "uploaded " << bytesUploaded << " bytes" << endl;

        Response response;
        response.code_ = responseCode;
        response.header_.parse(responseHeaders, !noBody);
        body.append(responseBody);
        response.body_ = body;

        return response;
    }

    throw ML::Exception("too many retries");
}

std::string
S3Api::
signature(const RequestParams & request) const
{
    string digest
        = S3Api::getStringToSignV2Multi(request.verb,
                                        request.bucket,
                                        request.resource, request.subResource,
                                        request.contentType, request.contentMd5,
                                        request.date, request.headers);
    
    //cerr << "digest = " << digest << endl;
    
    return signV2(digest, accessKey);
}

S3Api::SignedRequest
S3Api::
prepare(const RequestParams & request) const
{
    string protocol = defaultProtocol;
    if(protocol.length() == 0){
        throw ML::Exception("attempt to perform s3 request without a "
            "default protocol. (Could be caused by S3Api initialisation with "
            "the empty constructor.)");
    }

    SignedRequest result;
    result.params = request;
    result.bandwidthToServiceMbps = bandwidthToServiceMbps;
    result.owner = const_cast<S3Api *>(this);

    if (request.resource.find("//") != string::npos)
        throw ML::Exception("attempt to perform s3 request with double slash: "
                            + request.resource);

    if (request.bucket.empty()) {
        result.uri = protocol + "://" + serviceUri
            + request.resource
            + (request.subResource != "" ? "?" + request.subResource : "");
    }
    else {
        result.uri = protocol + "://" + request.bucket + "." + serviceUri
            + request.resource
            + (request.subResource != "" ? "?" + request.subResource : "");
    }

    for (unsigned i = 0;  i < request.queryParams.size();  ++i) {
        if (i == 0 && request.subResource == "")
            result.uri += "?";
        else result.uri += "&";
        result.uri += uriEncode(request.queryParams[i].first)
            + "=" + uriEncode(request.queryParams[i].second);
    }

    string sig = signature(request);
    result.auth = "AWS " + accessKeyId + ":" + sig;

    //cerr << "result.uri = " << result.uri << endl;
    //cerr << "result.auth = " << result.auth << endl;

    return result;
}

S3Api::Response
S3Api::
headEscaped(const std::string & bucket,
            const std::string & resource,
            const std::string & subResource,
            const StrPairVector & headers,
            const StrPairVector & queryParams) const
{
    RequestParams request;
    request.verb = "HEAD";
    request.bucket = bucket;
    request.resource = resource;
    request.subResource = subResource;
    request.headers = headers;
    request.queryParams = queryParams;
    request.date = Date::now().printRfc2616();

    return prepare(request).performSync();
}

S3Api::Response
S3Api::
getEscaped(const std::string & bucket,
           const std::string & resource,
           const Range & downloadRange,
           const std::string & subResource,
           const StrPairVector & headers,
           const StrPairVector & queryParams) const
{
    RequestParams request;
    request.verb = "GET";
    request.bucket = bucket;
    request.resource = resource;
    request.subResource = subResource;
    request.headers = headers;
    request.queryParams = queryParams;
    request.date = Date::now().printRfc2616();
    request.downloadRange = downloadRange;

    return prepare(request).performSync();
}

/** Perform a POST request from end to end. */
S3Api::Response
S3Api::
postEscaped(const std::string & bucket,
            const std::string & resource,
            const std::string & subResource,
            const StrPairVector & headers,
            const StrPairVector & queryParams,
            const Content & content) const
{
    RequestParams request;
    request.verb = "POST";
    request.bucket = bucket;
    request.resource = resource;
    request.subResource = subResource;
    request.headers = headers;
    request.queryParams = queryParams;
    request.date = Date::now().printRfc2616();
    request.content = content;

    return prepare(request).performSync();
}

S3Api::Response
S3Api::
putEscaped(const std::string & bucket,
           const std::string & resource,
           const std::string & subResource,
           const StrPairVector & headers,
           const StrPairVector & queryParams,
           const Content & content) const
{
    RequestParams request;
    request.verb = "PUT";
    request.bucket = bucket;
    request.resource = resource;
    request.subResource = subResource;
    request.headers = headers;
    request.queryParams = queryParams;
    request.date = Date::now().printRfc2616();
    request.content = content;

    return prepare(request).performSync();
}

S3Api::Response
S3Api::
eraseEscaped(const std::string & bucket,
             const std::string & resource,
             const std::string & subResource,
             const StrPairVector & headers,
             const StrPairVector & queryParams,
             const Content & content) const
{
    RequestParams request;
    request.verb = "DELETE";
    request.bucket = bucket;
    request.resource = resource;
    request.subResource = subResource;
    request.headers = headers;
    request.queryParams = queryParams;
    request.date = Date::now().printRfc2616();
    request.content = content;

    return prepare(request).performSync();
}

std::vector<std::pair<std::string, std::string> >
S3Api::ObjectMetadata::
getRequestHeaders() const
{
    std::vector<std::pair<std::string, std::string> > result;
    Redundancy redundancy = this->redundancy;

    if (redundancy == REDUNDANCY_DEFAULT)
        redundancy = defaultRedundancy;

    if (redundancy == REDUNDANCY_REDUCED)
        result.push_back({"x-amz-storage-class", "REDUCED_REDUNDANCY"});
    else if(redundancy == REDUNDANCY_GLACIER)
        result.push_back({"x-amz-storage-class", "GLACIER"});
    if (serverSideEncryption == SSE_AES256)
        result.push_back({"x-amz-server-side-encryption", "AES256"});
    if (contentType != "")
        result.push_back({"Content-Type", contentType});
    if (contentEncoding != "")
        result.push_back({"Content-Encoding", contentEncoding});
    if (acl != "")
        result.push_back({"x-amz-acl", acl});
    for (auto md: metadata) {
        result.push_back({"x-amz-meta-" + md.first, md.second});
    }
    return result;
}

pair<bool,string>
S3Api::isMultiPartUploadInProgress(
    const std::string & bucket,
    const std::string & resource) const
{
    // Contains the resource without the leading slash
    string outputPrefix(resource, 1);

    // Check if there is already a multipart upload in progress
    auto inProgressReq = get(bucket, "/", Range::Full, "uploads", {},
                             { { "prefix", outputPrefix } });

    //cerr << inProgressReq.bodyXmlStr() << endl;

    auto inProgress = inProgressReq.bodyXml();

    using namespace tinyxml2;

    XMLHandle handle(*inProgress);

    auto upload
        = handle
        .FirstChildElement("ListMultipartUploadsResult")
        .FirstChildElement("Upload")
        .ToElement();

    string uploadId;
    vector<MultiPartUploadPart> parts;


    for (; upload; upload = upload->NextSiblingElement("Upload")) 
    {
        XMLHandle uploadHandle(upload);

        auto key = extract<string>(upload, "Key");

        if (key != outputPrefix)
            continue;

        // Already an upload in progress
        string uploadId = extract<string>(upload, "UploadId");

        return make_pair(true,uploadId);
    }
    return make_pair(false,"");
}

S3Api::MultiPartUpload
S3Api::
obtainMultiPartUpload(const std::string & bucket,
                      const std::string & resource,
                      const ObjectMetadata & metadata,
                      UploadRequirements requirements) const
{
    string escapedResource = s3EscapeResource(resource);
    // Contains the resource without the leading slash
    string outputPrefix(resource, 1);

    string uploadId;
    vector<MultiPartUploadPart> parts;

    if (requirements != UR_FRESH) {

        // Check if there is already a multipart upload in progress
        auto inProgressReq = get(bucket, "/", Range::Full, "uploads", {},
                                 { { "prefix", outputPrefix } });

        //cerr << "in progress requests:" << endl;
        //cerr << inProgressReq.bodyXmlStr() << endl;

        auto inProgress = inProgressReq.bodyXml();

        using namespace tinyxml2;

        XMLHandle handle(*inProgress);

        auto upload
            = handle
            .FirstChildElement("ListMultipartUploadsResult")
            .FirstChildElement("Upload")
            .ToElement();

        // uint64_t partSize = 0;
        uint64_t currentOffset = 0;

        for (; upload; upload = upload->NextSiblingElement("Upload")) {
            XMLHandle uploadHandle(upload);

            auto key = extract<string>(upload, "Key");

            if (key != outputPrefix)
                continue;
        
            // Already an upload in progress
            string uploadId = extract<string>(upload, "UploadId");

            // From here onwards is only useful if we want to continue a half-finished
            // upload.  Instead, we will delete it to avoid problems with creating
            // half-finished files when we don't know what we're doing.

            auto deletedInfo = eraseEscaped(bucket, escapedResource,
                                            "uploadId=" + uploadId);

            continue;

            // TODO: check metadata, etc
            auto inProgressInfo = getEscaped(bucket, escapedResource, Range::Full,
                                             "uploadId=" + uploadId)
                .bodyXml();

            inProgressInfo->Print();

            XMLHandle handle(*inProgressInfo);

            auto foundPart
                = handle
                .FirstChildElement("ListPartsResult")
                .FirstChildElement("Part")
                .ToElement();

            int numPartsDone = 0;
            uint64_t biggestPartSize = 0;
            for (; foundPart;
                 foundPart = foundPart->NextSiblingElement("Part"),
                     ++numPartsDone) {
                MultiPartUploadPart currentPart;
                currentPart.fromXml(foundPart);
                if (currentPart.partNumber != numPartsDone + 1) {
                    //cerr << "missing part " << numPartsDone + 1 << endl;
                    // from here we continue alone
                    break;
                }
                currentPart.startOffset = currentOffset;
                currentOffset += currentPart.size;
                biggestPartSize = std::max(biggestPartSize, currentPart.size);
                parts.push_back(currentPart);
            }

            // partSize = biggestPartSize;

            //cerr << "numPartsDone = " << numPartsDone << endl;
            //cerr << "currentOffset = " << currentOffset
            //     << "dataSize = " << dataSize << endl;
        }
    }

    if (uploadId.empty()) {
        //cerr << "getting new ID" << endl;

        vector<pair<string, string> > headers = metadata.getRequestHeaders();
        auto result = postEscaped(bucket, escapedResource,
                                  "uploads", headers).bodyXml();
        //result->Print();
        //cerr << "result = " << result << endl;

        uploadId
            = extract<string>(result, "InitiateMultipartUploadResult/UploadId");

        //cerr << "new upload = " << uploadId << endl;
    }
        //return;

    MultiPartUpload result;
    result.parts.swap(parts);
    result.id = uploadId;
    return result;
}

std::string
S3Api::
finishMultiPartUpload(const std::string & bucket,
                      const std::string & resource,
                      const std::string & uploadId,
                      const std::vector<std::string> & etags) const
{
    using namespace tinyxml2;
    // Finally, send back a response to join the parts together
    ExcAssert(etags.size());

    XMLDocument joinRequest;
    auto r = joinRequest.InsertFirstChild(joinRequest.NewElement("CompleteMultipartUpload"));
    for (unsigned i = 0;  i < etags.size();  ++i) {
        auto n = r->InsertEndChild(joinRequest.NewElement("Part"));
        n->InsertEndChild(joinRequest.NewElement("PartNumber"))
            ->InsertEndChild(joinRequest.NewText(ML::format("%d", i + 1).c_str()));
        n->InsertEndChild(joinRequest.NewElement("ETag"))
            ->InsertEndChild(joinRequest.NewText(etags[i].c_str()));
    }

    //joinRequest.Print();

    string escapedResource = s3EscapeResource(resource);

    auto joinResponse
        = postEscaped(bucket, escapedResource, "uploadId=" + uploadId,
                      {}, {}, joinRequest);

    //cerr << joinResponse.bodyXmlStr() << endl;

    auto joinResponseXml = joinResponse.bodyXml();

    try {

        string etag = extract<string>(joinResponseXml,
                                      "CompleteMultipartUploadResult/ETag");
        return etag;
    } catch (const std::exception & exc) {
        cerr << "--- request is " << endl;
        joinRequest.Print();
        cerr << "error completing multipart upload: " << exc.what() << endl;
        throw;
    }
}

void
S3Api::MultiPartUploadPart::
fromXml(tinyxml2::XMLElement * element)
{
    partNumber = extract<int>(element, "PartNumber");
    lastModified = extract<string>(element, "LastModified");
    etag = extract<string>(element, "ETag");
    size = extract<uint64_t>(element, "Size");
    done = true;
}

std::string
S3Api::
upload(const char * data,
       size_t dataSize,
       const std::string & bucket,
       const std::string & resource,
       CheckMethod check,
       const ObjectMetadata & metadata,
       int numInParallel)
{
    string escapedResource = s3EscapeResource(resource);

    // Contains the resource without the leading slash
    string outputPrefix(resource, 1);

    //cerr << "need to upload " << dataSize << " bytes" << endl;

    // Check if it's already there

    if (check == CM_SIZE || check == CM_MD5_ETAG) {
        auto existingResource
            = get(bucket, "/", Range::Full, "", {},
                  { { "prefix", outputPrefix } })
            .bodyXml();

        //cerr << "existing" << endl;
        //existingResource->Print();

        auto foundContent
            = tinyxml2::XMLHandle(*existingResource)
            .FirstChildElement("ListBucketResult")
            .FirstChildElement("Contents")
            .ToElement();

        if (foundContent) {
            uint64_t size = extract<uint64_t>(foundContent, "Size");
            std::string etag = extract<string>(foundContent, "ETag");
            std::string lastModified = extract<string>(foundContent, "LastModified");

            if (size == dataSize) {
                //cerr << "already uploaded" << endl;
                return etag;
            }
        }
    }

    auto upload = obtainMultiPartUpload(bucket, resource, metadata, UR_EXCLUSIVE);

    uint64_t partSize = 0;
    uint64_t currentOffset = 0;

    for (auto & part: upload.parts) {
        partSize = std::max(partSize, part.size);
        currentOffset = std::max(currentOffset, part.startOffset + part.size);
    }

    if (partSize == 0) {
        if (dataSize < 5 * 1024 * 1024) {
            partSize = dataSize;
        }
        else {
            partSize = 8 * 1024 * 1024;
            while (dataSize / partSize > 150) {
                partSize *= 2;
            }
        }
    }

    string uploadId = upload.id;
    vector<MultiPartUploadPart> & parts = upload.parts;

    uint64_t offset = currentOffset;
    for (int i = 0;  offset < dataSize;  offset += partSize, ++i) {
        MultiPartUploadPart part;
        part.partNumber = parts.size() + 1;
        part.startOffset = offset;
        part.size = min<uint64_t>(partSize, dataSize - offset);
        parts.push_back(part);
    }

    // we are dealing with an empty file
    if(parts.empty() || dataSize == 0)
    {
        MultiPartUploadPart part;
        parts.clear();
        part.partNumber = 1;
        part.startOffset = offset;
        part.size = 0;
        parts.push_back(part);
    }
    //cerr << "total parts = " << parts.size() << endl;

    //if (!foundId)

    uint64_t bytesDone = 0;
    Date start;

    auto touchByte = [] (const char * c)
        {

            __asm__
            (" # [in]"
             :
             : [in] "r" (*c)
             :
             );
        };

    auto touch = [&] (const char * start, size_t size)
        {
            for (size_t i = 0;  i < size;  i += 4096) {
                touchByte(start + i);
            }
        };

    int readyPart = 0;

    auto doPart = [&] (int i)
        {
            MultiPartUploadPart & part = parts[i];
            //cerr << "part " << i << " with " << part.size << " bytes" << endl;

            // Wait until we're allowed to go
            for (;;) {
                int isReadyPart = readyPart;
                if (isReadyPart >= i) {
                    break;
                }
                futex_wait(readyPart, isReadyPart);
            }

            // First touch the input range
            touch(data + part.startOffset,
                  part.size);

            //cerr << "done touching " << i << endl;

            // Now let the next one go
            ExcAssertEqual(readyPart, i);
            ++readyPart;

            futex_wake(readyPart);

            string md5 = md5HashToHex(data + part.startOffset,
                                      part.size);

            if (part.done) {
                //cerr << "etag is " << part.etag << endl;
                if ('"' + md5 + '"' == part.etag) {
                    //cerr << "part " << i << " verified done" << endl;
                    return;
                }
            }

            auto putResult = putEscaped(bucket, escapedResource,
                                    ML::format("partNumber=%d&uploadId=%s",
                                               part.partNumber, uploadId),
                                    {}, {},
                                    S3Api::Content(data
                                                   + part.startOffset,
                                                   part.size,
                                                   md5));

            //cerr << "result of part " << i << " is "
            //<< putResult.bodyXmlStr() << endl;

            if (putResult.code_ != 200) {
                part.etag = "ERROR";
                cerr << putResult.bodyXmlStr() << endl;
                throw ML::Exception("put didn't work: %d", (int)putResult.code_);
            }



            ML::atomic_add(bytesDone, part.size);

            // double seconds = Date::now().secondsSince(start);
            // cerr << "uploaded " << bytesDone / 1024 / 1024 << " MB in "
            // << seconds << " s at "
            // << bytesDone / 1024.0 / 1024 / seconds
            // << " MB/second" << endl;

            //cerr << putResult.header_ << endl;

            string etag = putResult.getHeader("etag");

            //cerr << "etag = " << etag << endl;

            part.etag = etag;
        };

    int currentPart = 0;

    start = Date::now();

    auto doPartThread = [&] ()
        {
            for (;;) {
                if (currentPart >= parts.size()) break;
                int partToDo = __sync_fetch_and_add(&currentPart, 1);
                if (partToDo >= parts.size()) break;
                doPart(partToDo);
            }
        };

    if (numInParallel == -1)
        numInParallel = 16;

    boost::thread_group tg;
    for (unsigned i = 0;  i < numInParallel;  ++i)
        tg.create_thread(doPartThread);

    tg.join_all();

    vector<string> etags;
    for (unsigned i = 0;  i < parts.size();  ++i) {
        etags.push_back(parts[i].etag);
    }
    string finalEtag = finishMultiPartUpload(bucket, resource,
                                             uploadId, etags);
    return finalEtag;
}

std::string
S3Api::
upload(const char * data,
       size_t bytes,
       const std::string & uri,
       CheckMethod check,
       const ObjectMetadata & metadata,
       int numInParallel)
{
    string bucket, object;
    std::tie(bucket, object) = parseUri(uri);
    return upload(data, bytes, bucket, "/" + object, check, metadata,
                  numInParallel);
}

S3Api::ObjectInfo::
ObjectInfo(tinyxml2::XMLNode * element)
{
    size = extract<uint64_t>(element, "Size");
    key  = extract<string>(element, "Key");
    string lastModifiedStr = extract<string>(element, "LastModified");
    lastModified = Date::parseIso8601DateTime(lastModifiedStr);
    etag = extract<string>(element, "ETag");
    ownerId = extract<string>(element, "Owner/ID");
    ownerName = extractDef<string>(element, "Owner/DisplayName", "");
    storageClass = extract<string>(element, "StorageClass");
    exists = true;
}

S3Api::ObjectInfo::
ObjectInfo(const S3Api::Response & response)
{
    exists = true;
    lastModified = Date::parse(response.getHeader("last-modified"),
            "%a, %e %b %Y %H:%M:%S %Z");
    size = response.header_.contentLength;
    etag = response.getHeader("etag");
    storageClass = ""; // Not available in headers
    ownerId = "";      // Not available in headers
    ownerName = "";    // Not available in headers
}


void
S3Api::
forEachObject(const std::string & bucket,
              const std::string & prefix,
              const OnObject & onObject,
              const OnSubdir & onSubdir,
              const std::string & delimiter,
              int depth,
              const std::string & startAt) const
{
    using namespace tinyxml2;

    string marker = startAt;
    // bool firstIter = true;
    do {
        //cerr << "Starting at " << marker << endl;
        
        StrPairVector queryParams;
        if (prefix != "")
            queryParams.push_back({"prefix", prefix});
        if (delimiter != "")
            queryParams.push_back({"delimiter", delimiter});
        if (marker != "")
            queryParams.push_back({"marker", marker});

        auto listingResult = get(bucket, "/", Range::Full, "",
                                 {}, queryParams);
        auto listingResultXml = listingResult.bodyXml();

        //listingResultXml->Print();

        string foundPrefix
            = extractDef<string>(listingResult, "ListBucketResult/Prefix", "");
        string truncated
            = extract<string>(listingResult, "ListBucketResult/IsTruncated");
        bool isTruncated = truncated == "true";
        marker = "";

        auto foundObject
            = XMLHandle(*listingResultXml)
            .FirstChildElement("ListBucketResult")
            .FirstChildElement("Contents")
            .ToElement();

        bool stop = false;

        for (int i = 0; onObject && foundObject;
             foundObject = foundObject->NextSiblingElement("Contents"), ++i) {
            ObjectInfo info(foundObject);

            string key = info.key;
            ExcAssertNotEqual(key, marker);
            marker = key;

            ExcAssertEqual(info.key.find(foundPrefix), 0);
            // cerr << "info.key: " + info.key + "; foundPrefix: " +foundPrefix + "\n";
            string basename(info.key, foundPrefix.length());

            if (!onObject(foundPrefix, basename, info, depth)) {
                stop = true;
                break;
            }
        }

        if (stop) return;

        auto foundDir
            = XMLHandle(*listingResultXml)
            .FirstChildElement("ListBucketResult")
            .FirstChildElement("CommonPrefixes")
            .ToElement();

        for (; onSubdir && foundDir;
             foundDir = foundDir->NextSiblingElement("CommonPrefixes")) {
            string dirName = extract<string>(foundDir, "Prefix");

            // Strip off the delimiter
            if (dirName.rfind(delimiter) == dirName.size() - delimiter.size()) {
                dirName = string(dirName, 0, dirName.size() - delimiter.size());
                ExcAssertEqual(dirName.find(prefix), 0);
                dirName = string(dirName, prefix.size());
            }
            if (onSubdir(foundPrefix, dirName, depth)) {
                string newPrefix = foundPrefix + dirName + "/";
                //cerr << "newPrefix = " << newPrefix << endl;
                forEachObject(bucket, newPrefix, onObject, onSubdir, delimiter,
                              depth + 1);
            }
        }

        // firstIter = false;
        if (!isTruncated)
            break;
    } while (marker != "");

    //cerr << "done scanning" << endl;
}

void
S3Api::
forEachObject(const std::string & uriPrefix,
              const OnObjectUri & onObject,
              const OnSubdir & onSubdir,
              const std::string & delimiter,
              int depth,
              const std::string & startAt) const
{
    string bucket, objectPrefix;
    std::tie(bucket, objectPrefix) = parseUri(uriPrefix);

    auto onObject2 = [&] (const std::string & prefix,
                          const std::string & objectName,
                          const ObjectInfo & info,
                          int depth)
        {
            string uri = "s3://" + bucket + "/" + prefix;
            if (objectName.size() > 0) {
                uri += objectName;
            }
            return onObject(uri, info, depth);
        };

    forEachObject(bucket, objectPrefix, onObject2, onSubdir, delimiter, depth, startAt);
}

S3Api::ObjectInfo
S3Api::
getObjectInfo(const std::string & bucket, const std::string & object,
              S3ObjectInfoTypes infos)
    const
{
    return ((infos & int(S3ObjectInfoTypes::FULL_EXTRAS)) != 0
            ? getObjectInfoFull(bucket, object)
            : getObjectInfoShort(bucket, object));
}

S3Api::ObjectInfo
S3Api::
getObjectInfoFull(const std::string & bucket, const std::string & object)
    const
{
    StrPairVector queryParams;
    queryParams.push_back({"prefix", object});

    auto listingResult = getEscaped(bucket, "/", Range::Full, "", {}, queryParams);

    if (listingResult.code_ != 200) {
        cerr << listingResult.bodyXmlStr() << endl;
        throw ML::Exception("error getting object");
    }

    auto listingResultXml = listingResult.bodyXml();

    auto foundObject
        = tinyxml2::XMLHandle(*listingResultXml)
        .FirstChildElement("ListBucketResult")
        .FirstChildElement("Contents")
        .ToElement();

    if (!foundObject)
        throw ML::Exception("object " + object + " not found in bucket "
                            + bucket);

    ObjectInfo info(foundObject);

    if(info.key != object){
        throw ML::Exception("object " + object + " not found in bucket "
                            + bucket);
    }
    return info;
}

S3Api::ObjectInfo
S3Api::
getObjectInfoShort(const std::string & bucket, const std::string & object)
    const
{
    auto res = head(bucket, "/" + object);
    if (res.code_ == 404) {
        throw ML::Exception("object " + object + " not found in bucket "
                            + bucket);
    }
    if (res.code_ != 200) {
        throw ML::Exception("error getting object");
    }
    return ObjectInfo(res);
}

S3Api::ObjectInfo
S3Api::
tryGetObjectInfo(const std::string & bucket,
                 const std::string & object,
                 S3ObjectInfoTypes infos)
    const
{
    return ((infos & int(S3ObjectInfoTypes::FULL_EXTRAS)) != 0
            ? tryGetObjectInfoFull(bucket, object)
            : tryGetObjectInfoShort(bucket, object));
}

S3Api::ObjectInfo
S3Api::
tryGetObjectInfoFull(const std::string & bucket, const std::string & object)
    const
{
    StrPairVector queryParams;
    queryParams.push_back({"prefix", object});

    auto listingResult = get(bucket, "/", Range::Full, "", {}, queryParams);
    if (listingResult.code_ != 200) {
        cerr << listingResult.bodyXmlStr() << endl;
        throw ML::Exception("error getting object request: %d",
                            listingResult.code_);
    }
    auto listingResultXml = listingResult.bodyXml();

    auto foundObject
        = tinyxml2::XMLHandle(*listingResultXml)
        .FirstChildElement("ListBucketResult")
        .FirstChildElement("Contents")
        .ToElement();

    if (!foundObject)
        return ObjectInfo();

    ObjectInfo info(foundObject);

    if (info.key != object) {
        return ObjectInfo();
    }

    return info;
}

S3Api::ObjectInfo
S3Api::
tryGetObjectInfoShort(const std::string & bucket, const std::string & object)
    const
{
    auto res = head(bucket, "/" + object);
    if (res.code_ == 404) {
        return ObjectInfo();
    }
    if (res.code_ != 200) {
        throw ML::Exception("error getting object");
    }

    return ObjectInfo(res);
}

S3Api::ObjectInfo
S3Api::
getObjectInfo(const std::string & uri, S3ObjectInfoTypes infos)
    const
{
    string bucket, object;
    std::tie(bucket, object) = parseUri(uri);
    return getObjectInfo(bucket, object, infos);
}

S3Api::ObjectInfo
S3Api::
tryGetObjectInfo(const std::string & uri, S3ObjectInfoTypes infos)
    const
{
    string bucket, object;
    std::tie(bucket, object) = parseUri(uri);
    return tryGetObjectInfo(bucket, object, infos);
}

void
S3Api::
eraseObject(const std::string & bucket,
            const std::string & object)
{
    Response response = erase(bucket, object);

    if (response.code_ != 204) {
        cerr << response.bodyXmlStr() << endl;
        throw ML::Exception("error erasing object request: %d",
                            response.code_);
    }
}

bool
S3Api::
tryEraseObject(const std::string & bucket,
               const std::string & object)
{
    Response response = erase(bucket, object);
    
    if (response.code_ != 200) {
        return false;
    }

    return true;
}

void
S3Api::
eraseObject(const std::string & uri)
{
    string bucket, object;
    std::tie(bucket, object) = parseUri(uri);
    eraseObject(bucket, object);
}

bool
S3Api::
tryEraseObject(const std::string & uri)
{
    string bucket, object;
    std::tie(bucket, object) = parseUri(uri);
    return tryEraseObject(bucket, object);
}

std::string
S3Api::
getPublicUri(const std::string & uri,
             const std::string & protocol)
{
    string bucket, object;
    std::tie(bucket, object) = parseUri(uri);
    return getPublicUri(bucket, object, protocol);
}

std::string
S3Api::
getPublicUri(const std::string & bucket,
             const std::string & object,
             const std::string & protocol)
{
    return protocol + "://" + bucket + ".s3.amazonaws.com/" + object;
}

void
S3Api::
download(const std::string & uri,
         const OnChunk & onChunk,
         ssize_t startOffset,
         ssize_t endOffset) const
{
    string bucket, object;
    std::tie(bucket, object) = parseUri(uri);
    return download(bucket, object, onChunk, startOffset, endOffset);
}

void
S3Api::
download(const std::string & bucket,
         const std::string & object,
         const OnChunk & onChunk,
         ssize_t startOffset,
         ssize_t endOffset) const
{

    ObjectInfo info = getObjectInfo(bucket, object);
    size_t chunkSize = 128 * 1024 * 1024;  // 128MB probably good

    struct Part {
        uint64_t offset;
        uint64_t size;
    };

    if (endOffset == -1)
        endOffset = info.size;

    //cerr << "getting " << endOffset << " bytes" << endl;

    vector<S3Api::Range> parts;

    for (uint64_t offset = 0;  offset < endOffset;  offset += chunkSize) {
        parts.emplace_back(offset, std::min<ssize_t>(endOffset - offset, chunkSize));
    }

    //cerr << "getting in " << parts.size() << " parts" << endl;

    // uint64_t bytesDone = 0;
    Date start;
    bool failed = false;

    auto doPart = [&] (int i)
        {
            if (failed) return;

            S3Api::Range & part = parts[i];
            // cerr << "part " << i << " with " << part.size << " bytes"
            //      << " and offset : " << part.offset << endl;

            auto partResult = get(bucket, "/" + object, part);
            if (partResult.code_ != 206) {
                cerr << "error getting part " << i << ": "
                     << partResult.bodyXmlStr() << endl;
                failed = true;
                return;
            }

            ExcAssertEqual(partResult.body_.size(), part.size);

            onChunk(partResult.body_.c_str(),
                    part.size,
                    i,
                    part.offset,
                    info.size);

            // ML::atomic_add(bytesDone, part.size);
            // double seconds = Date::now().secondsSince(start);
            // cerr << "downloaded " << bytesDone / 1024 / 1024 << " MB in "
            // << seconds << " s at "
            // << bytesDone / 1024.0 / 1024 / seconds
            // << " MB/second" << endl;
        };

    int currentPart = 0;

    start = Date::now();

    auto doPartThread = [&] ()
        {
            for (;;) {
                if (currentPart >= parts.size()) break;
                int partToDo = __sync_fetch_and_add(&currentPart, 1);
                if (partToDo >= parts.size()) break;
                doPart(partToDo);
            }
        };

    boost::thread_group tg;
    for (unsigned i = 0;  i < 16;  ++i)
        tg.create_thread(doPartThread);

    tg.join_all();

    if (failed)
        throw ML::Exception("Failed to get part");
}

/**
 * Downloads a file from s3 to a local file. If the maxSize is specified, only
 * the first maxSize bytes will be downloaded.
 */
void
S3Api::
downloadToFile(const std::string & uri, const std::string & outfile,
        ssize_t endOffset) const
{

    auto info = getObjectInfo(uri);
    if (!info){
        throw ML::Exception("unknown s3 object");
    }
    if(endOffset == -1 || endOffset > info.size){
        endOffset = info.size;
    }

    ofstream myFile;
    myFile.open(outfile.c_str());

    uint64_t done = 0;

    auto onChunk = [&] (const char * data,
                            size_t size,
                            int chunkIndex,
                            uint64_t offset,
                            uint64_t totalSize){
        ExcAssertEqual(info.size, totalSize);
        ExcAssertLessEqual(offset + size, totalSize);
        myFile.seekp(offset);
        myFile.write(data, size);
        ML::atomic_add(done, size);
    };
    download(uri, onChunk, 0, endOffset);
}

size_t getTotalSystemMemory()
{
    long pages = sysconf(_SC_PHYS_PAGES);
    long page_size = sysconf(_SC_PAGE_SIZE);
    return pages * page_size;
}

struct StreamingDownloadSource {
    StreamingDownloadSource(const std::string & urlStr)
    {
        impl.reset(new Impl());
        impl->owner = getS3ApiForUri(urlStr);
        std::tie(impl->bucket, impl->object) = S3Api::parseUri(urlStr);
        impl->info = impl->owner->getObjectInfo(urlStr);
        impl->baseChunkSize = 1024 * 1024;  // start with 1MB and ramp up

        int numThreads = 1;
        if (impl->info.size > 1024 * 1024)
            numThreads = 2;
        if (impl->info.size > 16 * 1024 * 1024)
            numThreads = 3;
        if (impl->info.size > 256 * 1024 * 1024)
            numThreads = 5;
        
        impl->start(numThreads);
    }

    typedef char char_type;
    struct category
        : //input_seekable,
        boost::iostreams::input,
        boost::iostreams::device_tag,
        boost::iostreams::closable_tag
    { };

    struct Impl {
        Impl()
            : baseChunkSize(0)
        {
            reset();
        }

        ~Impl()
        {
            stop();
        }

        /* static variables, set during or right after construction */
        shared_ptr<S3Api> owner;
        std::string bucket;
        std::string object;
        S3Api::ObjectInfo info;
        size_t baseChunkSize;

        /* variables set during or after "start" has been called */
        size_t maxChunkSize;

        atomic<bool> shutdown;
        exception_ptr lastExc;

        /* read thread */
        uint64_t readOffset; /* number of bytes from the entire stream that
                              * have been returned to the caller */

        string readPart; /* data buffer for the part of the stream being
                          * transferred to the caller */
        ssize_t readPartOffset; /* number of bytes from "readPart" that have
                                 * been returned to the caller, or -1 when
                                 * awaiting a new part */
        int readPartDone; /* the number of the chunk representing "readPart" */

        /* http threads */
        typedef RingBufferSRMW<string> ThreadData;

        int numThreads; /* number of http threads */
        vector<thread> threads; /* thread pool */
        vector<ThreadData> threadQueues; /* per-thread queue of chunk data */

        /* cleanup all the variables that are used during reading, the
           "static" ones are left untouched */
        void reset()
        {
            shutdown = false;

            readOffset = 0;

            readPart = "";
            readPartOffset = -1;
            readPartDone = 0;

            threadQueues.clear();
            threads.clear();
            numThreads = 0;
        }

        void start(int nThreads)
        {
            // Maximum chunk size is what we can do in 3 seconds
            maxChunkSize = (owner->bandwidthToServiceMbps
                            * 3.0 * 1000000);
            size_t sysMemory = getTotalSystemMemory();

            //cerr << "sysMemory = " << sysMemory << endl;
            // Limit each chunk to 1% of system memory
            maxChunkSize = std::min(maxChunkSize, sysMemory / 100);
            //cerr << "maxChunkSize = " << maxChunkSize << endl;
            numThreads = nThreads;

            for (int i = 0; i < numThreads; i++) {
                threadQueues.emplace_back(2);
            }
            
            /* ensure that the queues are ready before the threads are
               launched */
            ML::memory_barrier();

            for (int i = 0; i < numThreads; i++) {
                auto threadFn = [&] (int threadNum) {
                    this->runThread(threadNum);
                };
                threads.emplace_back(threadFn, i);
            }
        }

        void stop()
        {
            shutdown = true;
            for (thread & th: threads) {
                th.join();
            }

            reset();
        }

        /* reader thread */
        std::streamsize read(char_type* s, std::streamsize n)
        {
            if (lastExc) {
                rethrow_exception(lastExc);
            }

            if (readOffset == info.size)
                return -1;

            if (readPartOffset == -1) {
                waitNextPart();
            }

            if (lastExc) {
                rethrow_exception(lastExc);
            }

            size_t toDo = min<size_t>(readPart.size() - readPartOffset,
                                      n);
            const char_type * start = readPart.c_str() + readPartOffset;
            std::copy(start, start + toDo, s);

            readPartOffset += toDo;
            if (readPartOffset == readPart.size()) {
                readPartOffset = -1;
            }

            readOffset += toDo;

            return toDo;
        }

        void waitNextPart()
        {
            int partThread = readPartDone % numThreads;
            ThreadData & threadQueue = threadQueues[partThread];

            /* We set a timeout to avoid dead locking when http threads have
             * exited after an exception. */
            while (!lastExc) {
                if (threadQueue.tryPop(readPart, 1.0)) {
                    break;
                }
            }

            readPartOffset = 0;
            readPartDone++;
        }

        /* download threads */
        void runThread(int threadNum)
        {
            ThreadData & threadQueue = threadQueues[threadNum];

            uint64_t start = 0;
            unsigned int prevChunkNbr = 0;

            try {
                for (int loop = 0;; loop++) {
                    /* number of the chunk that we need to process */
                    unsigned int chunkNbr = loop * numThreads + threadNum;

                    /* we adjust the offset by adding the chunk sizes of all
                       the chunks downloaded between our previous loop until
                       now */
                    for (unsigned int i = prevChunkNbr; i < chunkNbr; i++) {
                        start += getChunkSize(i);
                    }

                    if (start >= info.size) {
                        /* we are done */
                        return;
                    }
                    prevChunkNbr = chunkNbr;

                    size_t chunkSize = getChunkSize(chunkNbr);
                    uint64_t end = start + chunkSize;
                    if (end > info.size) {
                        end = info.size;
                        chunkSize = end - start;
                    }

                    auto partResult
                        = owner->get(bucket, "/" + object,
                                     S3Api::Range(start, chunkSize));
                    
                    if (partResult.code_ != 206) {
                        throw ML::Exception("http error "
                                            + to_string(partResult.code_)
                                            + " while getting part "
                                            + partResult.bodyXmlStr());
                    }
                    // it can sometimes happen that a file changes during download
                    // i.e it is being overwritten. Make sure we check for this condition
                    // and throw an appropriate exception
                    string chunkEtag = partResult.getHeader("etag") ;
                    if(chunkEtag != info.etag)
                        throw ML::Exception("chunk etag %s not equal to file etag %s: file <%s> has changed during download!!", chunkEtag.c_str(), info.etag.c_str(), object.c_str());
                    ExcAssert(partResult.body().size() == chunkSize);

                    while (true) {
                        if (shutdown || lastExc) {
                            return;
                        }
                        if (threadQueue.tryPush(partResult.body())) {
                            break;
                        }
                        else {
                            ML::sleep(0.1);
                        }
                    }
                }
            }
            catch (...) {
                lastExc = current_exception();
            }
        }

        size_t getChunkSize(unsigned int chunkNbr)
            const
        {
            size_t chunkSize = std::min(baseChunkSize * (1 << (chunkNbr / 2)),
                                        maxChunkSize);
            return chunkSize;
        }
    };

    std::shared_ptr<Impl> impl;

    std::streamsize read(char_type* s, std::streamsize n)
    {
        return impl->read(s, n);
    }

    bool is_open() const
    {
        return !!impl;
    }

    void close()
    {
        impl.reset();
    }
};

std::unique_ptr<std::streambuf>
makeStreamingDownload(const std::string & uri)
{
    std::unique_ptr<std::streambuf> result;
    result.reset(new boost::iostreams::stream_buffer<StreamingDownloadSource>
                 (StreamingDownloadSource(uri),
                  131072));
    return result;
}

std::unique_ptr<std::streambuf>
makeStreamingDownload(const std::string & bucket,
                      const std::string & object)
{
    return makeStreamingDownload("s3://" + bucket + "/" + object);
}

struct StreamingUploadSource {

    StreamingUploadSource(const std::string & urlStr,
                          const ML::OnUriHandlerException & excCallback,
                          const S3Api::ObjectMetadata & metadata)
    {
        impl.reset(new Impl());
        impl->owner = getS3ApiForUri(urlStr);
        std::tie(impl->bucket, impl->object) = S3Api::parseUri(urlStr);
        impl->metadata = metadata;
        impl->onException = excCallback;
        impl->chunkSize = 8 * 1024 * 1024;  // start with 8MB and ramp up

        impl->start();
    }

    typedef char char_type;
    struct category
        : public boost::iostreams::output,
          public boost::iostreams::device_tag,
          public boost::iostreams::closable_tag
    {
    };

    struct Impl {
        Impl()
            : offset(0), chunkIndex(0), shutdown(false),
              chunks(16)
        {
        }

        ~Impl()
        {
            //cerr << "destroying streaming upload at " << object << endl;
            stop();
        }

        shared_ptr<S3Api> owner;
        std::string bucket;
        std::string object;
        S3Api::ObjectMetadata metadata;
        std::string uploadId;
        size_t offset;
        size_t chunkSize;
        size_t chunkIndex;
        bool shutdown;
        boost::thread_group tg;

        Date startDate;

        struct Chunk {
            Chunk() : data(nullptr)
            {
            }

            Chunk(Chunk && other)
                noexcept
            {
                this->offset = other.offset;
                this->size = other.size;
                this->capacity = other.capacity;
                this->index = other.index;
                this->data = other.data;

                other.data = nullptr;
            }

            Chunk & operator = (Chunk && other)
                noexcept
            {
                this->offset = other.offset;
                this->size = other.size;
                this->capacity = other.capacity;
                this->index = other.index;
                this->data = other.data;
                other.data = nullptr;

                return *this;
            }

            ~Chunk()
                noexcept
            {
                if (this->data) {
                    delete[] this->data;
                }
            }

            void init(uint64_t offset, size_t capacity, int index)
            {
                this->offset = offset;
                this->size = 0;
                this->capacity = capacity;
                this->index = index;
                this->data = new char[capacity];
            }

            size_t append(const char * input, size_t n)
            {
                size_t todo = std::min(n, capacity - size);
                std::copy(input, input + todo, data + size);
                size += todo;
                return todo;
            }

            char * data;
            size_t size;
            size_t capacity;
            int index;
            uint64_t offset;

        private:
            Chunk(const Chunk & other) {}
            Chunk & operator = (const Chunk & other) { return *this; }
        };

        Chunk current;
        
        RingBufferSWMR<Chunk> chunks;

        std::mutex etagsLock;
        std::vector<std::string> etags;
        std::exception_ptr exc;
        ML::OnUriHandlerException onException;

        void start()
        {
            S3Api::MultiPartUpload upload;
            try {
                upload = owner->obtainMultiPartUpload(bucket, "/" + object,
                                                      metadata,
                                                      S3Api::UR_EXCLUSIVE);
            }
            catch (...) {
                onException();
                throw;
            }

            uploadId = upload.id;
            //cerr << "uploadId = " << uploadId << " with " << metadata.numThreads 
            //<< "threads!!! " << endl;

            startDate = Date::now();
            for (unsigned i = 0;  i < metadata.numThreads;  ++i)
                tg.create_thread(boost::bind<void>(&Impl::runThread, this));
            current.init(0, chunkSize, 0);
        }

        void stop()
        {
            shutdown = true;
            tg.join_all();
        }

        std::streamsize write(const char_type* s, std::streamsize n)
        {
            if (exc)
                std::rethrow_exception(exc);

            size_t done = current.append(s, n);
            offset += done;
            if (done < n) {
                flush();
                done += current.append(s + done, n - done);
            }

            //cerr << "writing " << n << " characters returned "
            //     << done << endl;

            if (exc)
                std::rethrow_exception(exc);

            return done;
        }

        void flush()
        {
            if (current.size == 0) return;
            chunks.push(std::move(current));
            ++chunkIndex;

            // Get bigger for bigger files
            if (chunkIndex % 5 == 0 && chunkSize < 64 * 1024 * 1024)
                chunkSize *= 2;

            current.init(offset, chunkSize, chunkIndex);
        }

        void finish()
        {
            if (exc)
                std::rethrow_exception(exc);
            // cerr << "pushing last chunk " << chunkIndex << endl;
            flush();

            if (!chunkIndex) {
                chunks.push(std::move(current));
                ++chunkIndex;
            }

            //cerr << "waiting for everything to stop" << endl;
            chunks.waitUntilEmpty();
            //cerr << "empty" << endl;
            stop();
            //cerr << "stopped" << endl;

            // Make sure that an exception in uploading the last chunk doesn't
            // lead to a corrupt (truncated) file
            if (exc)
                std::rethrow_exception(exc);

            string etag;
            try {
                etag = owner->finishMultiPartUpload(bucket, "/" + object,
                                                    uploadId,
                                                    etags);
            }
            catch (...) {
                onException();
                throw;
            }
            //cerr << "final etag is " << etag << endl;

            if (exc)
                std::rethrow_exception(exc);

            // double elapsed = Date::now().secondsSince(startDate);

            // cerr << "uploaded " << offset / 1024.0 / 1024.0
            //      << "MB in " << elapsed << "s at "
            //      << offset / 1024.0 / 1024.0 / elapsed
            //      << "MB/s" << " to " << etag << endl;
        }

        void runThread()
        {
            while (!shutdown) {
                Chunk chunk;
                if (chunks.tryPop(chunk, 0.01)) {
                    if (exc)
                        return;
                    try {
                        //cerr << "got chunk " << chunk.index
                        //     << " with " << chunk.size << " bytes at index "
                        //     << chunk.index << endl;

                        // Upload the data
                        string md5 = md5HashToHex(chunk.data, chunk.size);

                        auto putResult = owner->put(bucket, "/" + object,
                                                    ML::format("partNumber=%d&uploadId=%s",
                                                               chunk.index + 1, uploadId),
                                                    {}, {},
                                                    S3Api::Content(chunk.data,
                                                                   chunk.size,
                                                                   md5));
                        if (putResult.code_ != 200) {
                            cerr << putResult.bodyXmlStr() << endl;

                            throw ML::Exception("put didn't work: %d", (int)putResult.code_);
                        }
                        string etag = putResult.getHeader("etag");
                        // cerr << "successfully uploaded part " << chunk.index
                        //     << " with etag " << etag << endl;

                        std::unique_lock<std::mutex> guard(etagsLock);
                        while (etags.size() <= chunk.index)
                            etags.push_back("");
                        etags[chunk.index] = etag;
                    } catch (...) {
                        // Capture exception to be thrown later
                        exc = std::current_exception();
                        onException();
                    }
                }
            }
        }
    };

    std::shared_ptr<Impl> impl;

    std::streamsize write(const char_type* s, std::streamsize n)
    {
        return impl->write(s, n);
    }

    bool is_open() const
    {
        return !!impl;
    }

    void close()
    {
        impl->finish();
        impl.reset();
    }
};

std::unique_ptr<std::streambuf>
makeStreamingUpload(const std::string & uri,
                    const ML::OnUriHandlerException & onException,
                    const S3Api::ObjectMetadata & metadata)
{
    std::unique_ptr<std::streambuf> result;
    result.reset(new boost::iostreams::stream_buffer<StreamingUploadSource>
                 (StreamingUploadSource(uri, onException, metadata),
                  131072));
    return result;
}

std::unique_ptr<std::streambuf>
makeStreamingUpload(const std::string & bucket,
                    const std::string & object,
                    const ML::OnUriHandlerException & onException,
                    const S3Api::ObjectMetadata & metadata)
{
    return makeStreamingUpload("s3://" + bucket + "/" + object,
                               onException, metadata);
}

std::pair<std::string, std::string>
S3Api::
parseUri(const std::string & uri)
{
    if (uri.find("s3://") != 0)
        throw ML::Exception("wrong scheme (should start with s3://)");
    string pathPart(uri, 5);
    string::size_type pos = pathPart.find('/');
    if (pos == string::npos)
        throw ML::Exception("couldn't find bucket name");
    string bucket(pathPart, 0, pos);
    string object(pathPart, pos + 1);

    return make_pair(bucket, object);
}

void
S3Handle::
initS3(const std::string & accessKeyId,
       const std::string & accessKey,
       const std::string & uriPrefix)
{
    s3.init(accessKeyId, accessKey);
    this->s3UriPrefix = uriPrefix;
}

size_t
S3Handle::
getS3Buffer(const std::string & filename, char** outBuffer){

    if (this->s3UriPrefix == "") {
        // not initialized; use defaults
        string bucket = S3Api::parseUri(filename).first;
        auto api = getS3ApiForBucket(bucket);
        size_t size = api->getObjectInfo(filename).size;

        // cerr << "size = " << size << endl;

        // TODO: outBuffer exception safety
        *outBuffer = new char[size];

        uint64_t done = 0;

        auto onChunk = [&] (const char * data,
                            size_t chunkSize,
                            int chunkIndex,
                            uint64_t offset,
                            uint64_t totalSize)
            {
                ExcAssertEqual(size, totalSize);
                ExcAssertLessEqual(offset + chunkSize, totalSize);
                std::copy(data, data + chunkSize, *outBuffer + offset);
                ML::atomic_add(done, chunkSize);
            };

        api->download(filename, onChunk);

        return size;
    }

    auto stats = s3.getObjectInfo(filename);
    if (!stats)
        throw ML::Exception("unknown s3 object");

    *outBuffer = new char[stats.size];

    uint64_t done = 0;

    auto onChunk = [&] (const char * data,
                        size_t size,
                        int chunkIndex,
                        uint64_t offset,
                        uint64_t totalSize)
        {
            ExcAssertEqual(stats.size, totalSize);
            ExcAssertLessEqual(offset + size, totalSize);
            std::copy(data, data + size, *outBuffer + offset);
            ML::atomic_add(done, size);
        };

    s3.download(filename, onChunk);

    ExcAssertEqual(done, stats.size);

    // cerr << "done downloading " << stats.size << " bytes from "
    //      << filename << endl;

    return stats.size;

}

bool
S3Api::
forEachBucket(const OnBucket & onBucket) const
{
    using namespace tinyxml2;

    //cerr << "forEachObject under " << prefix << endl;

    auto listingResult = get("", "/", Range::Full, "");
    auto listingResultXml = listingResult.bodyXml();

    //listingResultXml->Print();

    auto foundBucket
        = XMLHandle(*listingResultXml)
        .FirstChildElement("ListAllMyBucketsResult")
        .FirstChildElement("Buckets")
        .FirstChildElement("Bucket")
        .ToElement();

    for (; onBucket && foundBucket;
         foundBucket = foundBucket->NextSiblingElement("Bucket")) {

        string foundName
            = extract<string>(foundBucket, "Name");
        if (!onBucket(foundName))
            return false;
    }

    return true;
}

void
S3Api::
uploadRecursive(string dirSrc, string bucketDest, bool includeDir){
    using namespace boost::filesystem;
    path targetDir(dirSrc);
    if(!is_directory(targetDir)){
        throw ML::Exception("%s is not a directory", dirSrc.c_str());
    }
    recursive_directory_iterator it(targetDir), itEnd;
    int toTrim = includeDir ? 0 : dirSrc.length() + 1;
    for(; it != itEnd; it ++){
        if(!is_directory(*it)){
            string path = it->path().string();
            ML::File_Read_Buffer frb(path);
            size_t size = file_size(path);
            if(toTrim){
                path = path.substr(toTrim);
            }
            upload(frb.start(), size, "s3://" + bucketDest + "/" + path);
        }
    }
}

void S3Api::setDefaultBandwidthToServiceMbps(double mbps){
    S3Api::defaultBandwidthToServiceMbps = mbps;
}

HttpRestProxy S3Api::proxy;

S3Api::Redundancy S3Api::defaultRedundancy = S3Api::REDUNDANCY_STANDARD;

void
S3Api::
setDefaultRedundancy(Redundancy redundancy)
{
    if (redundancy == REDUNDANCY_DEFAULT)
        throw ML::Exception("Can't set default redundancy as default");
    defaultRedundancy = redundancy;
}

S3Api::Redundancy
S3Api::
getDefaultRedundancy()
{
    return defaultRedundancy;
}

namespace {

struct S3BucketInfo {
    std::string s3Bucket;
    std::shared_ptr<S3Api> api;  //< Used to access this uri
};

std::recursive_mutex s3BucketsLock;
std::unordered_map<std::string, S3BucketInfo> s3Buckets;

} // file scope

/** S3 support for filter_ostream opens.  Register the bucket name here, and
    you can open it directly from s3.
*/

void registerS3Bucket(const std::string & bucketName,
                      const std::string & accessKeyId,
                      const std::string & accessKey,
                      double bandwidthToServiceMbps,
                      const std::string & protocol,
                      const std::string & serviceUri)
{
    std::unique_lock<std::recursive_mutex> guard(s3BucketsLock);

    auto it = s3Buckets.find(bucketName);
    if(it != s3Buckets.end()){
        shared_ptr<S3Api> api = it->second.api;
        //if the info is different, raise an exception, otherwise return
        if (api->accessKeyId != accessKeyId
            || api->accessKey != accessKey
            || api->bandwidthToServiceMbps != bandwidthToServiceMbps
            || api->defaultProtocol != protocol
            || api->serviceUri != serviceUri)
        {
            return;
            throw ML::Exception("Trying to re-register a bucket with different "
                "parameters");
        }
        return;
    }

    S3BucketInfo info;
    info.s3Bucket = bucketName;
    info.api = std::make_shared<S3Api>(accessKeyId, accessKey,
                                       bandwidthToServiceMbps,
                                       protocol, serviceUri);
    info.api->getEscaped("", "/" + bucketName + "/",
                         S3Api::Range::Full); //throws if !accessible
    s3Buckets[bucketName] = info;

    if (accessKeyId.size() > 0 && accessKey.size() > 0) {
        registerAwsCredentials(accessKeyId, accessKey);
    }
}

/** Register S3 with the filter streams API so that a filter_stream can be used to
    treat an S3 object as a simple stream.
*/
struct RegisterS3Handler {
    static std::pair<std::streambuf *, bool>
    getS3Handler(const std::string & scheme,
                 const std::string & resource,
                 std::ios_base::open_mode mode,
                 const std::map<std::string, std::string> & options,
                 const ML::OnUriHandlerException & onException)
    {
        string::size_type pos = resource.find('/');
        if (pos == string::npos)
            throw ML::Exception("unable to find s3 bucket name in resource "
                                + resource);
        string bucket(resource, 0, pos);

        if (mode == ios::in) {
            return make_pair(makeStreamingDownload("s3://" + resource)
                             .release(),
                             true);
        }
        else if (mode == ios::out) {

            S3Api::ObjectMetadata md;
            for (auto & opt: options) {
                string name = opt.first;
                string value = opt.second;
                if (name == "redundancy" || name == "aws-redundancy") {
                    if (value == "STANDARD")
                        md.redundancy = S3Api::REDUNDANCY_STANDARD;
                    else if (value == "REDUCED")
                        md.redundancy = S3Api::REDUNDANCY_REDUCED;
                    else throw ML::Exception("unknown redundancy value " + value
                                             + " writing S3 object " + resource);
                }
                else if (name == "contentType" || name == "aws-contentType") {
                    md.contentType = value;
                }
                else if (name == "contentEncoding" || name == "aws-contentEncoding") {
                    md.contentEncoding = value;
                }
                else if (name == "acl" || name == "aws-acl") {
                    md.acl = value;
                }
                else if (name == "mode" || name == "compression"
                         || name == "compressionLevel") {
                    // do nothing
                }
                else if (name.find("aws-") == 0) {
                    throw ML::Exception("unknown aws option " + name + "=" + value
                                        + " opening S3 object " + resource);
                }
                else if(name == "num-threads")
                {
                    md.numThreads = std::stoi(value);
                }
                else {
                    cerr << "warning: skipping unknown S3 option "
                         << name << "=" << value << endl;
                }
            }

            return make_pair(makeStreamingUpload("s3://" + resource,
                                                 onException, md)
                             .release(),
                             true);
        }
        else throw ML::Exception("no way to create s3 handler for non in/out");
    }

    void registerBuckets()
    {
    }

    RegisterS3Handler()
    {
        ML::registerUriHandler("s3", getS3Handler);
    }

} registerS3Handler;

bool defaultBucketsRegistered = false;
std::mutex registerBucketsMutex;

tuple<string, string, string, string, string> getCloudCredentials()
{
    string filename = "";
    char* home;
    home = getenv("HOME");
    if (home != NULL)
        filename = home + string("/.cloud_credentials");
    if (filename != "" && ML::fileExists(filename)) {
        std::ifstream stream(filename.c_str());
        while (stream) {
            string line;

            getline(stream, line);
            if (line.empty() || line[0] == '#')
                continue;
            if (line.find("s3") != 0)
                continue;

            vector<string> fields = ML::split(line, '\t');

            if (fields[0] != "s3")
                continue;

            if (fields.size() < 4) {
                cerr << "warning: skipping invalid line in ~/.cloud_credentials: "
                     << line << endl;
                continue;
            }
                
            fields.resize(7);

            string version = fields[1];
            if (version != "1") {
                cerr << "warning: ignoring unknown version "
                     << version <<  " in ~/.cloud_credentials: "
                     << line << endl;
                continue;
            }
                
            string keyId = fields[2];
            string key = fields[3];
            string bandwidth = fields[4];
            string protocol = fields[5];
            string serviceUri = fields[6];

            return make_tuple(keyId, key, bandwidth, protocol, serviceUri);
        }
    }
    return make_tuple("", "", "", "", "");
}

std::string getEnv(const char * varName)
{
    const char * val = getenv(varName);
    return val ? val : "";
}

tuple<string, string, std::vector<std::string> >
getS3CredentialsFromEnvVar()
{
    return make_tuple(getEnv("S3_KEY_ID"), getEnv("S3_KEY"),
                      ML::split(getEnv("S3_BUCKETS"), ','));
}

/** Parse the ~/.cloud_credentials file and add those buckets in.

    The format of that file is as follows:
    1.  One entry per line
    2.  Tab separated
    3.  Comments are '#' in the first position
    4.  First entry is the name of the URI scheme (here, s3)
    5.  Second entry is the "version" of the configuration (here, 1)
        for forward compatibility
    6.  The rest of the entries depend upon the scheme; for s3 they are
        tab-separated and include the following:
        - Access key ID
        - Access key
        - Bandwidth from this machine to the server (MBPS)
        - Protocol (http)
        - S3 machine host name (s3.amazonaws.com)

    If S3_KEY_ID and S3_KEY environment variables are specified,
    they will be used first.
*/
void registerDefaultBuckets()
{
    if (defaultBucketsRegistered)
        return;

    std::unique_lock<std::mutex> guard(registerBucketsMutex);
    defaultBucketsRegistered = true;

    tuple<string, string, string, string, string> cloudCredentials = 
        getCloudCredentials();
    if (get<0>(cloudCredentials) != "") {
        string keyId      = get<0>(cloudCredentials);
        string key        = get<1>(cloudCredentials);
        string bandwidth  = get<2>(cloudCredentials);
        string protocol   = get<3>(cloudCredentials);
        string serviceUri = get<4>(cloudCredentials);

        if (protocol == "")
            protocol = "http";
        if (bandwidth == "")
            bandwidth = "20.0";
        if (serviceUri == "")
            serviceUri = "s3.amazonaws.com";

        registerS3Buckets(keyId, key, boost::lexical_cast<double>(bandwidth),
                          protocol, serviceUri);
        return;
    }
    string keyId;
    string key;
    vector<string> buckets;

    std::tie(keyId, key, buckets) = getS3CredentialsFromEnvVar();
    if (keyId != "" && key != "") {
        if (buckets.empty()) {
            registerS3Buckets(keyId, key);
        }
        else {
            for (string bucket: buckets)
                registerS3Bucket(bucket, keyId, key);
        }
    }
    else
        cerr << "WARNING: registerDefaultBuckets needs either a "
            ".cloud_credentials or S3_KEY_ID and S3_KEY environment "
            " variables" << endl;

#if 0
    char* configFilenameCStr = getenv("CONFIG");
    string configFilename = (configFilenameCStr == NULL ?
                                string() :
                                string(configFilenameCStr));

    if(configFilename != "")
    {
        ML::File_Read_Buffer buf(configFilename);
        Json::Value config = Json::parse(string(buf.start(), buf.end()));
        if(config.isMember("s3"))
        {
            registerS3Buckets(
                config["s3"]["accessKeyId"].asString(),
                config["s3"]["accessKey"].asString(),
                20.,
                "http",
                "s3.amazonaws.com");
            return;
        }
    }
    cerr << "WARNING: registerDefaultBuckets needs either a .cloud_credentials"
            " file or an environment variable CONFIG pointing toward a file "
            "having keys s3.accessKey and s3.accessKeyId" << endl;
#endif
}

void registerS3Buckets(const std::string & accessKeyId,
                       const std::string & accessKey,
                       double bandwidthToServiceMbps,
                       const std::string & protocol,
                       const std::string & serviceUri)
{
    std::unique_lock<std::recursive_mutex> guard(s3BucketsLock);
    int bucketCount(0);
    auto api = std::make_shared<S3Api>(accessKeyId, accessKey,
                                       bandwidthToServiceMbps,
                                       protocol, serviceUri);

    auto onBucket = [&] (const std::string & bucketName)
        {
            //cerr << "got bucket " << bucketName << endl;

            S3BucketInfo info;
            info.s3Bucket = bucketName;
            info.api = api;
            s3Buckets[bucketName] = info;
            bucketCount++;

            return true;
        };

    api->forEachBucket(onBucket);

    if (bucketCount == 0) {
        cerr << "registerS3Buckets: no bucket registered\n";
    }
}

std::shared_ptr<S3Api> getS3ApiForBucket(const std::string & bucketName)
{
    std::unique_lock<std::recursive_mutex> guard(s3BucketsLock);
    auto it = s3Buckets.find(bucketName);
    if (it == s3Buckets.end()) {
        // On demand, load up the configuration file before we fail
        registerDefaultBuckets();
        it = s3Buckets.find(bucketName);
    }
    if (it == s3Buckets.end()) {
        throw ML::Exception("unregistered s3 bucket " + bucketName);
    }
    return it->second.api;
}

std::shared_ptr<S3Api> getS3ApiForUri(const std::string & uri)
{
    Url url(uri);

    string bucketName = url.host();
    string accessKeyId = url.username();
    if (accessKeyId.empty()) {
        return getS3ApiForBucket(bucketName);
    }

    string accessKey = url.password();
    if (accessKey.empty()) {
        accessKey = getAwsAccessKey(accessKeyId);
    }

    auto api = make_shared<S3Api>(accessKeyId, accessKey);
    api->getEscaped("", "/" + bucketName + "/",
                    S3Api::Range::Full); //throws if !accessible

    return api;
}


} // namespace Datacratic<|MERGE_RESOLUTION|>--- conflicted
+++ resolved
@@ -57,20 +57,7 @@
     {
         string bucket = url.host();
         auto api = getS3ApiForBucket(bucket);
-<<<<<<< HEAD
         return api->tryGetObjectInfo(bucket, url.path().substr(1));
-=======
-        auto bucketPath = S3Api::parseUri(url.original);
-        return api->getObjectInfo(bucket, bucketPath.second);
-    }
-
-    virtual FsObjectInfo tryGetInfo(const Url & url) const
-    {
-        string bucket = url.host();
-        auto api = getS3ApiForBucket(bucket);
-        auto bucketPath = S3Api::parseUri(url.original);
-        return api->tryGetObjectInfo(bucket, bucketPath.second);
->>>>>>> 40eb8468
     }
 
     virtual void makeDirectory(const Url & url) const
