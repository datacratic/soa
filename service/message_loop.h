/* message_loop.h                                                  -*- C++ -*-
   Jeremy Barnes, 31 May 2012
   Copyright (c) 2012 Datacratic.  All rights reserved.

   Base class for loop that listens for various types of messages.
*/

#pragma once

#include <boost/thread/thread.hpp>
#include <functional>

#include "jml/arch/wakeup_fd.h"
#include "jml/arch/spinlock.h"

#include "epoller.h"
#include "async_event_source.h"
#include "typed_message_channel.h"

namespace Datacratic {


/*****************************************************************************/
/* MESSAGE LOOP                                                              */
/*****************************************************************************/

struct MessageLoop : public Epoller {
    typedef std::function<void ()> OnStop;

    MessageLoop(int numThreads = 1, double maxAddedLatency = 0.0005,
                int epollTimeout = 0);
    ~MessageLoop();

    void init(int numThreads = 1, double maxAddedLatency = 0.0005,
              int epollTimeout = 0);

    void start(const OnStop & onStop = OnStop());

    void startSync();
    
    void shutdown();

    /** Add the given source of asynchronous wakeups with the given
        callback to be run when they trigger.

        Note that this function call will not take effect immediately. All work
        is deferred to the main message loop thread.

        Returns true if the request was successfully enqueued, false otherwise.
    */
    bool addSource(const std::string & name,
                   AsyncEventSource & source,
                   int priority = 0);

    /** Add the given source of asynchronous wakeups with the given
        callback to be run when they trigger.

        Note that this function call will not take effect immediately. All work
        is deferred to the main message loop thread.

        Returns true if the request was successfully enqueued, false otherwise.
    */
    bool addSource(const std::string & name,
                   const std::shared_ptr<AsyncEventSource> & source,
                   int priority = 0);

    /** Add the given source of asynchronous wakeups with the given
        callback to be run when they trigger.

        CAUTION: this function call will take effect immediately but is not
        thread-safe and is to be used only when it is known that the
        MessageLoop has not started yet.
    */
    void addSourceRightAway(const std::string & name,
                            const std::shared_ptr<AsyncEventSource> & source,
                            int priority = 0);

    /** Add a periodic job to be performed by the loop.  The number passed
        to the toRun function is the number of timeouts that have elapsed
        since the last call; this is useful to know if something has
        got behind.  It will normally be 1.

        Note that this function call will not take effect immediately. All work
        is deferred to the main message loop thread.

        Returns true if the request was successfully enqueued, false otherwise.
    */
    bool addPeriodic(const std::string & name,
                     double timePeriodSeconds,
                     std::function<void (uint64_t)> toRun,
                     int priority = 0);
    
    typedef std::function<void (volatile int & shutdown_,
                                int64_t threadId)> SubordinateThreadFn;

    /** Start a subordinate thread that runs the given function,
        returning when the passed parameter is non-zero, and manage
        its lifecycle with this thread.
    */
    void startSubordinateThread(const SubordinateThreadFn & mainFn);

    virtual bool processOne();

    virtual bool poll() const;

    /** Remove the given source from the list of active sources.

        Note that this function call will not take effect immediately. All work
        is deferred to the main message loop thread.
     */
    bool removeSource(AsyncEventSource * source);

    /** Re-check if anything needs to poll. */
    void checkNeedsPoll();

    /** Total number of seconds that this message loop has spent sleeping.
        Can be polled regularly to determine the duty cycle of the loop.
     */
    double totalSleepSeconds() const { return totalSleepTime_; }

    void debug(bool debugOn);
    
private:
    void runWorkerThread();
    
    void wakeupMainThread();

    typedef ML::Spinlock Lock;
    typedef std::lock_guard<Lock> Guard;

    struct SourceEntry
    {
        SourceEntry() = default;
        SourceEntry(const std::string& name,
                    std::shared_ptr<AsyncEventSource> source,
                    int priority)
            : name(name), source(source), priority(priority)
        {}

        std::string name;
        std::shared_ptr<AsyncEventSource> source;
        int priority;
    };

    std::vector<SourceEntry> sources;

    /* Addition/removal action to perform on an event source */
    struct SourceAction {
        static constexpr int ADD = 0;
        static constexpr int REMOVE = 1;

<<<<<<< HEAD
        SourceAction() = default;
        
        SourceAction(int action, SourceEntry && entry)
            : action_(action), entry_(std::move(entry))
        {
        }
=======
    /// Notifies the main loop that a new source event needs processing.
    ML::Wakeup_Fd wakeupFd;
>>>>>>> 7a472521

        int action_;
        SourceEntry entry_;
    };

    /* Queue of source actions to perform */
    TypedMessageSink<SourceAction> sourceActions_;
    // ML::Wakeup_Fd queueFd;

    Lock threadsLock;
    int numThreadsCreated;
    boost::thread_group threads;
    
    /** Global flag to shutdown. */
<<<<<<< HEAD
    int shutdown_;
=======
    volatile int shutdown_;
>>>>>>> 7a472521

    /** Do we debug? */
    bool debug_;

    /** Number of secs that the message loop has spent sleeping. */
    double totalSleepTime_;

    /** Number of seconds of latency we're allowed to add in order to reduce
        the number of context switches.
    */
    double maxAddedLatency_;

    bool handleEpollEvent(epoll_event & event);
    void handleSourceAction(SourceAction && action);
    void processAddSource(const SourceEntry & entry);
    void processRemoveSource(const SourceEntry & entry);
};

} // namespace Datacratic<|MERGE_RESOLUTION|>--- conflicted
+++ resolved
@@ -149,17 +149,12 @@
         static constexpr int ADD = 0;
         static constexpr int REMOVE = 1;
 
-<<<<<<< HEAD
         SourceAction() = default;
         
         SourceAction(int action, SourceEntry && entry)
             : action_(action), entry_(std::move(entry))
         {
         }
-=======
-    /// Notifies the main loop that a new source event needs processing.
-    ML::Wakeup_Fd wakeupFd;
->>>>>>> 7a472521
 
         int action_;
         SourceEntry entry_;
@@ -174,11 +169,7 @@
     boost::thread_group threads;
     
     /** Global flag to shutdown. */
-<<<<<<< HEAD
-    int shutdown_;
-=======
     volatile int shutdown_;
->>>>>>> 7a472521
 
     /** Do we debug? */
     bool debug_;
