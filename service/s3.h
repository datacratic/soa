/* s3.h                                                            -*- C++ -*-
   Jeremy Barnes, 3 July 2012
   Copyright (c) 2012 Datacratic.  All rights reserved.

   Class to deal with doing s3.
   Note: Your access key must have the listallmybuckets permission on the aws side.
*/

#pragma once

#include <string>
#include <vector>
#include <map>
#include "jml/arch/exception.h"
#include "jml/utils/unnamed_bool.h"
#include "tinyxml2/tinyxml2.h"
#include "soa/service/http_endpoint.h"
#include "http_rest_proxy.h"
#include <memory>
#include "aws.h"
#include "fs_utils.h"

namespace Datacratic {


/*****************************************************************************/
/* S3 API                                                                    */
/*****************************************************************************/

/** Interface to Amazon's S3 service. */

struct S3Api : public AwsApi {
    /** Default value for bandwidth to service.  In mega*bytes* per second.
        Default value is 20.0 MBPS for ec2 instances in the same availability
        zone.
    */
    static double defaultBandwidthToServiceMbps;

    S3Api();

    /** Set up the API to called with the given credentials. */
    S3Api(const std::string & accessKeyId,
          const std::string & accessKey,
          double bandwidthToServiceMbps = defaultBandwidthToServiceMbps,
          const std::string & defaultProtocol = "http",
          const std::string & serviceUri = "s3.amazonaws.com");

    /** Set up the API to called with the given credentials. */
    void init();
    void init(const std::string & accessKeyId,
              const std::string & accessKey,
              double bandwidthToServiceMbps = defaultBandwidthToServiceMbps,
              const std::string & defaultProtocol = "http",
              const std::string & serviceUri = "s3.amazonaws.com");

    std::string accessKeyId;
    std::string accessKey;
    std::string defaultProtocol;
    std::string serviceUri;
    double bandwidthToServiceMbps;

    typedef std::vector<std::pair<std::string, std::string> > StrPairVector;

    struct Content {
        Content()
            : data(0), size(0), hasContent(false)
        {
        }

        Content(const char * data, uint64_t size,
                const std::string & contentType = "",
                const std::string & contentMd5 = "")
            : data(data), size(size), hasContent(true),
              contentType(contentType), contentMd5(contentMd5)
        {
        }

        Content(const tinyxml2::XMLDocument & xml);

        const char * data;
        uint64_t size;
        bool hasContent;

        std::string str;
        std::string contentType;
        std::string contentMd5;
    };

    struct Range {
        Range(uint64_t aSize)
            : offset(0), size(aSize)
        {}

        Range(uint64_t aOffset, uint64_t aSize)
            : offset(aOffset), size(aSize)
        {}

        uint64_t endPos()
        { return (offset + size - 1); }

        void adjust(size_t downloaded)
        {
            if (downloaded > size) {
                throw ML::Exception("excessive adjustment size");
            }
            offset += downloaded;
            size -= downloaded;
        }

        uint64_t offset;
        uint64_t size;
    };

    /** A set of parameters that specify a request. */
    struct RequestParams {
        RequestParams()
            : downloadRange(0)
        {
        }

        std::string verb;
        std::string bucket;
        std::string resource;
        std::string subResource;
        std::string date;

        std::string contentType;
        std::string contentMd5;
        Content content;
        Range downloadRange;

        StrPairVector headers;
        StrPairVector queryParams;
    };

    /** The response of a request.  Has a return code and a body. */
    struct Response {
        Response()
            : code_(0)
        {
        }

        std::string body() const
        {
            if (code_ < 200 || code_ >= 300)
                throw ML::Exception("invalid http code returned");
            return body_;
        }

        std::unique_ptr<tinyxml2::XMLDocument> bodyXml() const
        {
            std::unique_ptr<tinyxml2::XMLDocument> result(new tinyxml2::XMLDocument());
            result->Parse(body_.c_str());
            return result;
        }

        operator std::unique_ptr<tinyxml2::XMLDocument>() const
        {
            return bodyXml();
        }

        std::string bodyXmlStr() const
        {
            auto x = bodyXml();
            tinyxml2::XMLPrinter printer;
            x->Print(&printer);
            return printer.CStr();
        }

        std::string getHeader(const std::string & name) const
        {
            auto it = header_.headers.find(name);
            if (it == header_.headers.end())
                throw ML::Exception("required header " + name + " not found");
            return it->second;
        }

        long code_;
        std::string body_;
        HttpHeader header_;
    };

    enum Redundancy {
        REDUNDANCY_DEFAULT,
        REDUNDANCY_STANDARD,
        REDUNDANCY_REDUCED,
        REDUNDANCY_GLACIER
    };

    /** Set the meaning of REDUNDANCY_DEFAULT.  Default is REDUNDANCY_STANDARD.
     */
    static void setDefaultRedundancy(Redundancy redundancy);

    /** Get the meaning of REDUNDANCY_DEFAULT.  */
    static Redundancy getDefaultRedundancy();

    enum ServerSideEncryption {
        SSE_NONE,
        SSE_AES256
    };

    struct ObjectMetadata {
        ObjectMetadata()
            : redundancy(REDUNDANCY_DEFAULT),
              serverSideEncryption(SSE_NONE)
        {
        }

        ObjectMetadata(const Redundancy & redundancy)
            : redundancy(redundancy),
              serverSideEncryption(SSE_NONE)
        {
        }

        std::vector<std::pair<std::string, std::string> >
        getRequestHeaders() const;

        Redundancy redundancy;
        ServerSideEncryption serverSideEncryption;
        std::string contentType;
        std::string contentEncoding;
        std::map<std::string, std::string> metadata;
        std::string acl;
    };

    /** Signed request that can be executed. */
    struct SignedRequest {
        RequestParams params;
        std::string auth;
        std::string uri;
        double bandwidthToServiceMbps;
        S3Api * owner;

        /** Perform the request synchronously and return the result. */
        Response performSync() const;
    };

    /** Calculate the signature for a given request. */
    std::string signature(const RequestParams & request) const;

    /** Prepare a request to be executed. */
    SignedRequest prepare(const RequestParams & request) const;

    /** Escape a resource used by S3; this in particular leaves a slash
        in place. */
    static std::string s3EscapeResource(const std::string & resource);

    /** Perform a GET request from end to end. */
    Response get(const std::string & bucket,
                 const std::string & resource,
                 const Range & downloadRange,
                 const std::string & subResource = "",
                 const StrPairVector & headers = StrPairVector(),
                 const StrPairVector & queryParams = StrPairVector())
        const
    {
        return getEscaped(bucket, s3EscapeResource(resource), downloadRange,
                          subResource, headers, queryParams);
    }


    /** Perform a POST request from end to end. */
    Response post(const std::string & bucket,
                  const std::string & resource,
                  const std::string & subResource = "",
                  const StrPairVector & headers = StrPairVector(),
                  const StrPairVector & queryParams = StrPairVector(),
                  const Content & content = Content())
        const
    {
        return postEscaped(bucket, s3EscapeResource(resource), subResource,
                           headers, queryParams, content);
    }

    /** Perform a PUT request from end to end including data. */
    Response put(const std::string & bucket,
                 const std::string & resource,
                 const std::string & subResource = "",
                 const StrPairVector & headers = StrPairVector(),
                 const StrPairVector & queryParams = StrPairVector(),
                 const Content & content = Content())
        const
    {
        return putEscaped(bucket, s3EscapeResource(resource), subResource,
                          headers, queryParams, content);
    }

    /** Perform a DELETE request from end to end including data. */
    Response erase(const std::string & bucket,
                   const std::string & resource,
                   const std::string & subResource = "",
                   const StrPairVector & headers = StrPairVector(),
                   const StrPairVector & queryParams = StrPairVector(),
                   const Content & content = Content())
        const
    {
        return eraseEscaped(bucket, s3EscapeResource(resource), subResource,
                            headers, queryParams, content);
    }

    enum CheckMethod {
        CM_SIZE,     ///< Check via the size of the content
        CM_MD5_ETAG, ///< Check via the md5 of the content vs the etag
        CM_ASSUME_INVALID  ///< Anything there is assumed invalid
    };

    /** Upload a memory buffer into an s3 bucket.  Uses a multi-part upload
        algorithm that can achieve 200MB/second for data already in memory.

        If the resource already exists, then it will use the given method
        to determine whether it's OK or not.

        Returns the etag field of the uploaded file.
    */
    std::string upload(const char * data,
                       size_t bytes,
                       const std::string & bucket,
                       const std::string & resource,
                       CheckMethod check = CM_SIZE,
                       const ObjectMetadata & md = ObjectMetadata(),
                       int numInParallel = -1);

    std::string upload(const char * data,
                       size_t bytes,
                       const std::string & uri,
                       CheckMethod check = CM_SIZE,
                       const ObjectMetadata & md = ObjectMetadata(),
                       int numInParallel = -1);

    typedef std::function<void (const char * chunk,
                                size_t size,
                                int chunkIndex,
                                uint64_t offset,
                                uint64_t totalSize) >
        OnChunk;

    /** OnChunk function that writes to the given file. */
    static OnChunk writeToFile(const std::string & filename);

    /** Download the contents of a bucket.  This will call the given
        output function for each chunk that is received.  Note that there
        is no guarantee that the chunks will be received in order as the
        download happens in multiple parallel chunks.
    */
    void download(const std::string & bucket,
                  const std::string & object,
                  const OnChunk & onChunk,
                  ssize_t startOffset = 0,
                  ssize_t endOffset = -1) const;

    void download(const std::string & uri,
                  const OnChunk & onChunk,
                  ssize_t startOffset = 0,
                  ssize_t endOffset = -1) const;

    void downloadToFile(const std::string & uri,
                  const std::string & outfile,
                  ssize_t endOffset = -1) const;

    struct StreamingDownloadStreambuf;

    /** Get a streambuf that will allow a bucket to be streamed through.  If
        an onChunk is provided, downloaded chunks will also be provided
        to that method.
    */
    std::auto_ptr<std::streambuf>
    streamingDownload(const std::string & bucket,
                      const std::string & object,
                      ssize_t startOffset = 0,
                      ssize_t endOffset = -1,
                      const OnChunk & onChunk = OnChunk()) const;

    /** Get a streambuf that will allow a bucket to be streamed through.  If
        an onChunk is provided, downloaded chunks will also be provided
        to that method.
    */
    std::auto_ptr<std::streambuf>
    streamingDownload(const std::string & uri,
                      ssize_t startOffset = 0,
                      ssize_t endOffset = -1,
                      const OnChunk & onChunk = OnChunk()) const;

    /** Get a streambuf that will write to s3 when written to. */
    std::auto_ptr<std::streambuf>
    streamingUpload(const std::string & uri,
                    const ObjectMetadata & md = ObjectMetadata()) const;

    /** Get a streambuf that will write to s3 when written to. */
    std::auto_ptr<std::streambuf>
    streamingUpload(const std::string & bucket,
                    const std::string & object,
                    const ObjectMetadata & md = ObjectMetadata()) const;

    struct ObjectInfo : public UrlInfo {
        ObjectInfo()
        {}

        ObjectInfo(tinyxml2::XMLNode * element);

        std::string key;
        std::string ownerId;
        std::string ownerName;
    };

    typedef std::function<bool (const std::string & prefix,
                                const std::string & objectName,
                                const ObjectInfo & info,
                                int depth)>
        OnObject;

    typedef std::function<bool (const std::string & prefix,
                                const std::string & dirName,
                                int depth)>
        OnSubdir;

    /** For each file matching the given prefix in the given bucket, call
        the callback.
    */
    void forEachObject(const std::string & bucket,
                       const std::string & prefix = "",
                       const OnObject & onObject = OnObject(),
                       const OnSubdir & onSubdir = OnSubdir(),
                       const std::string & delimiter = "/",
                       int depth = 1,
                       const std::string & startAt = "") const;

    typedef std::function<bool (const std::string & uri,
                                const ObjectInfo & info,
                                int depth)>
        OnObjectUri;

    /** For each file matching the given prefix in the given bucket, call
        the callback.
    */
    void forEachObject(const std::string & uriPrefix,
                       const OnObjectUri & onObject,
                       const OnSubdir & onSubdir = OnSubdir(),
                       const std::string & delimiter = "/",
                       int depth = 1,
                       const std::string & startAt = "") const;

    /** Value for the "delimiter" parameter in forEachObject for when we
        don't want any subdirectories.  It is equal to the empty string.
    */
    static const std::string NO_SUBDIRS;

    /** Does the object exist? */
    ObjectInfo tryGetObjectInfo(const std::string & bucket,
                                const std::string & object) const;

    ObjectInfo tryGetObjectInfo(const std::string & uri) const;


    /** Return the ObjectInfo about the object.  Throws an exception if it
        doesn't exist.
    */
    ObjectInfo getObjectInfo(const std::string & bucket,
                             const std::string & object) const;

    ObjectInfo getObjectInfo(const std::string & uri) const;

    /** Erase the given object.  Throws an exception if it fails. */
    void eraseObject(const std::string & bucket,
                     const std::string & object);

    /** Erase the given object.  Throws an exception if it fails. */
    void eraseObject(const std::string & uri);

    /** Erase the given object.  Returns true if an object was erased or false
        otherwise.
    */
    bool tryEraseObject(const std::string & bucket,
                        const std::string & object);
    
    /** Erase the given object.  Returns true if an object was erased or false
        otherwise.
    */
    bool tryEraseObject(const std::string & uri);

    /** Return the public URI that should be used to access a public object. */
    static std::string getPublicUri(const std::string & uri,
                                    const std::string & protocol);

    static std::string getPublicUri(const std::string & bucket,
                                    const std::string & object,
                                    const std::string & protocol);

    typedef std::function<bool (std::string bucket)> OnBucket;

    /** Call the given callback on every bucket in the current
        account.
    */
    bool forEachBucket(const OnBucket & bucket) const;

    /** Turn a s3:// uri string into a bucket name and object. */
    static std::pair<std::string, std::string>
    parseUri(const std::string & uri);

    struct MultiPartUploadPart {
        MultiPartUploadPart()
            : partNumber(0), done(false)
        {
        }

        int partNumber;
        uint64_t startOffset;
        uint64_t size;
        std::string lastModified;
        std::string contentMd5;
        std::string etag;
        bool done;

        void fromXml(tinyxml2::XMLElement * element);
    };

    struct MultiPartUpload {
        std::string id;
        std::vector<MultiPartUploadPart> parts;
    };

    enum UploadRequirements {
        UR_EXISTING,   ///< OK to return an existing one
        UR_FRESH,      ///< Must be a fresh one
        UR_EXCLUSIVE   ///< Must be a fresh one, and no other may exist
    };

    /** Obtain a multipart upload, either in progress or a new one. */
    MultiPartUpload
    obtainMultiPartUpload(const std::string & bucket,
                          const std::string & resource,
                          const ObjectMetadata & metadata,
                          UploadRequirements requirements) const;

    std::pair<bool,std::string>
    isMultiPartUploadInProgress(const std::string & bucket,
                                const std::string & resource) const;

    std::string
    finishMultiPartUpload(const std::string & bucket,
                          const std::string & resource,
                          const std::string & uploadId,
                          const std::vector<std::string> & etags) const;

    void uploadRecursive(std::string dirSrc,
                         std::string bucketDest,
                         bool includeDir);

    /** Pre-escaped versions of the above methods */

    /* get */
    Response getEscaped(const std::string & bucket,
                        const std::string & resource,
                        const Range & downloadRange,
                        const std::string & subResource = "",
                        const StrPairVector & headers = StrPairVector(),
                        const StrPairVector & queryParams = StrPairVector()) const;

    /* post */
    Response postEscaped(const std::string & bucket,
                         const std::string & resource,
                         const std::string & subResource = "",
                         const StrPairVector & headers = StrPairVector(),
                         const StrPairVector & queryParams = StrPairVector(),
                         const Content & content = Content()) const;

    /* put */
    Response putEscaped(const std::string & bucket,
                        const std::string & resource,
                        const std::string & subResource = "",
                        const StrPairVector & headers = StrPairVector(),
                        const StrPairVector & queryParams = StrPairVector(),
                        const Content & content = Content()) const;

    /* erase */
    Response eraseEscaped(const std::string & bucket,
                          const std::string & resource,
                          const std::string & subResource,
                          const StrPairVector & headers = StrPairVector(),
                          const StrPairVector & queryParams = StrPairVector(),
                          const Content & content = Content()) const;

    //easy handle for v8 wrapping
    void setDefaultBandwidthToServiceMbps(double mpbs);

    // Used to pool connections to the S3 service
    static HttpRestProxy proxy;

    /// Static variable to hold the default redundancy to be used
    static Redundancy defaultRedundancy;

};

struct S3Handle{
    S3Api s3;
    std::string s3UriPrefix;

    void initS3(const std::string & accessKeyId,
                const std::string & accessKey,
                const std::string & uriPrefix);

    size_t getS3Buffer(const std::string & filename, char** outBuffer);
};

/** S3 support for filter_ostream opens.  Register the bucket name here, and
    you can open it directly from s3.
*/

void registerS3Bucket(const std::string & bucketName,
                      const std::string & accessKeyId,
                      const std::string & accessKey,
                      double bandwidthToServiceMbps = S3Api::defaultBandwidthToServiceMbps,
                      const std::string & protocol = "http",
                      const std::string & serviceUri = "s3.amazonaws.com");

/** S3 support for filter_ostream opens.  Register the bucket name here, and
    you can open it directly from s3.  Queries and iterates over all
    buckets within the account.
*/

void registerS3Buckets(const std::string & accessKeyId,
                       const std::string & accessKey,
                       double bandwidthToServiceMbps = S3Api::defaultBandwidthToServiceMbps,
                       const std::string & protocol = "http",
                       const std::string & serviceUri = "s3.amazonaws.com");

std::shared_ptr<S3Api> getS3ApiForBucket(const std::string & bucketName);

std::shared_ptr<S3Api> getS3ApiForUri(const std::string & uri);

<<<<<<< HEAD
// Return an URI for either a file or an s3 object
size_t getUriSize(const std::string & filename);

// Return an etag for either a file or an s3 object
std::string getUriEtag(const std::string & filename);

// Return the object info for either a file or an S3 object
S3Api::ObjectInfo getUriObjectInfo(const std::string & filename);

// Return the object info for either a file or an S3 object, or null if
// it doesn't exist
S3Api::ObjectInfo tryGetUriObjectInfo(const std::string & filename);

// Create the directories for the given path.  For S3 it does nothing;
// for normal directories it does mkdir -p
void makeUriDirectory(const std::string & uri);

// Erase the object at the given uri
void eraseUriObject(const std::string & uri);

// Erase the object at the given uri
bool tryEraseUriObject(const std::string & uri);

std::tuple<std::string, std::string, std::string, std::string, std::string> 
    getCloudCredentials();

std::pair<std::string, std::string> getDefaultCredentials();

=======
>>>>>>> cfed1b6c
} // namespace Datacratic<|MERGE_RESOLUTION|>--- conflicted
+++ resolved
@@ -627,35 +627,9 @@
 
 std::shared_ptr<S3Api> getS3ApiForUri(const std::string & uri);
 
-<<<<<<< HEAD
-// Return an URI for either a file or an s3 object
-size_t getUriSize(const std::string & filename);
-
-// Return an etag for either a file or an s3 object
-std::string getUriEtag(const std::string & filename);
-
-// Return the object info for either a file or an S3 object
-S3Api::ObjectInfo getUriObjectInfo(const std::string & filename);
-
-// Return the object info for either a file or an S3 object, or null if
-// it doesn't exist
-S3Api::ObjectInfo tryGetUriObjectInfo(const std::string & filename);
-
-// Create the directories for the given path.  For S3 it does nothing;
-// for normal directories it does mkdir -p
-void makeUriDirectory(const std::string & uri);
-
-// Erase the object at the given uri
-void eraseUriObject(const std::string & uri);
-
-// Erase the object at the given uri
-bool tryEraseUriObject(const std::string & uri);
-
 std::tuple<std::string, std::string, std::string, std::string, std::string> 
     getCloudCredentials();
 
 std::pair<std::string, std::string> getDefaultCredentials();
 
-=======
->>>>>>> cfed1b6c
 } // namespace Datacratic