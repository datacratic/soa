/* s3.h                                                            -*- C++ -*-
   Jeremy Barnes, 3 July 2012
   Copyright (c) 2012 Datacratic.  All rights reserved.

   Class to deal with doing s3.
   Note: Your access key must have the listallmybuckets permission on the aws side.
*/

#pragma once

#include <memory>
#include <mutex>
#include <string>
#include <utility>
#include <vector>
#include <map>
#include "tinyxml2/tinyxml2.h"
#include "jml/arch/exception.h"
#include "jml/utils/unnamed_bool.h"
#include "jml/utils/filter_streams.h"
#include "aws.h"
#include "fs_utils.h"
#include "http_endpoint.h"
#include "http_client.h"

#include "soa/types/basic_value_descriptions.h"
#include "soa/types/value_description.h"

namespace Datacratic {

struct S3Config {
    std::string accessKeyId;
    std::string accessKey;
};
CREATE_STRUCTURE_DESCRIPTION(S3Config);


/*****************************************************************************/
/* S3 OBJECTINFO TYPES                                                       */
/*****************************************************************************/

/* This enum contains the list of attributes that can be queried via the
 * S3Api::getObjectInfo functions */

enum S3ObjectInfoTypes {
    LASTMODIFIED  = 1 << 0,
    SIZE          = 1 << 1,
    ETAG          = 1 << 2,

    STORAGECLASS  = 1 << 3,
    OWNERID       = 1 << 4,
    OWNERNAME     = 1 << 5,

    SHORT_INFO = LASTMODIFIED | SIZE | ETAG,
    FULL_EXTRAS = STORAGECLASS | OWNERID | OWNERNAME,
    FULL_INFO = SHORT_INFO | FULL_EXTRAS
};


/*****************************************************************************/
/* S3 API                                                                    */
/*****************************************************************************/

/** Interface to Amazon's S3 service. */

struct S3Api : public AwsApi {
    /** Default value for bandwidth to service.  In mega*bytes* per second.
        Default value is 20.0 MBPS for ec2 instances in the same availability
        zone.
    */
    static double defaultBandwidthToServiceMbps;

    S3Api();

    /** Set up the API to called with the given credentials. */
    S3Api(const std::string & accessKeyId,
          const std::string & accessKey,
          double bandwidthToServiceMbps = defaultBandwidthToServiceMbps,
          const std::string & defaultProtocol = "http",
          const std::string & serviceUri = "s3.amazonaws.com");

    /** Set up the API to called with the given credentials. */
    void init();
    void init(const std::string & accessKeyId,
              const std::string & accessKey,
              double bandwidthToServiceMbps = defaultBandwidthToServiceMbps,
              const std::string & defaultProtocol = "http",
              const std::string & serviceUri = "s3.amazonaws.com");

    std::string accessKeyId;
    std::string accessKey;
    std::string defaultProtocol;
    std::string serviceUri;
    double bandwidthToServiceMbps;

    struct Range {
        Range(uint64_t aSize)
            : offset(0), size(aSize)
        {}

        Range(uint64_t aOffset, uint64_t aSize)
            : offset(aOffset), size(aSize)
        {}

<<<<<<< HEAD
        uint64_t endPos()
            const
=======
        static Range Full;

        uint64_t endPos() const
>>>>>>> dda48cb6
        { return (offset + size - 1); }

        void adjust(size_t downloaded)
        {
            if (downloaded > size) {
                throw ML::Exception("excessive adjustment size: downloaded %d size %d",
                                     downloaded, size);
            }
            offset += downloaded;
            size -= downloaded;
        }

<<<<<<< HEAD
        std::string headerValue()
            const
        {
            return (std::string("bytes=")
                    + std::to_string(offset)
                    + "-"
                    + std::to_string(endPos()));
        }
=======
        bool operator == (const Range & other) const
        { return offset == other.offset && size == other.size; }

        bool operator != (const Range & other) const
        { return !(*this == other); }
>>>>>>> dda48cb6

        uint64_t offset;
        uint64_t size;
    };

    /** A set of parameters that specify a request. */
    struct RequestParams {
        RequestParams()
            : downloadRange(0)
        {
        }

        std::string verb;
        std::string bucket;
        std::string resource;
        std::string subResource;
        std::string date;

        std::string contentType;
        std::string contentMd5;
        HttpRequest::Content content;
        Range downloadRange;

        bool useRange()
            const
        {
            return (verb == "GET");
        };

        RestParams headers;
        RestParams queryParams;
    };

    /** The response of a request.  Has a return code and a body. */
    struct Response {
        Response()
            : code_(0), errorCondition_(false)
        {
        }

        std::string body() const
        {
            if (code_ < 200 || code_ >= 300)
                throw ML::Exception("invalid http code returned");
            return body_;
        }

        std::unique_ptr<tinyxml2::XMLDocument> bodyXml() const
        {
            if (code_ != 200)
                throw ML::Exception("invalid http code returned");
            std::unique_ptr<tinyxml2::XMLDocument> result(new tinyxml2::XMLDocument());
            result->Parse(body_.c_str());
            return result;
        }

        operator std::unique_ptr<tinyxml2::XMLDocument>() const
        {
            return bodyXml();
        }

        std::string bodyXmlStr() const
        {
            auto x = bodyXml();
            tinyxml2::XMLPrinter printer;
            x->Print(&printer);
            return printer.CStr();
        }

        std::string getHeader(const std::string & name) const
        {
            auto it = header_.headers.find(name);
            if (it == header_.headers.end())
                throw ML::Exception("required header " + name + " not found");
            return it->second;
        }

        long code_;
        bool errorCondition_;
        std::string body_;
        HttpHeader header_;
    };

    enum Redundancy {
        REDUNDANCY_DEFAULT,
        REDUNDANCY_STANDARD,
        REDUNDANCY_REDUCED,
        REDUNDANCY_GLACIER
    };

    /** Set the meaning of REDUNDANCY_DEFAULT.  Default is REDUNDANCY_STANDARD.
     */
    static void setDefaultRedundancy(Redundancy redundancy);

    /** Get the meaning of REDUNDANCY_DEFAULT.  */
    static Redundancy getDefaultRedundancy();

    enum ServerSideEncryption {
        SSE_NONE,
        SSE_AES256
    };

    struct ObjectMetadata {
        ObjectMetadata()
            : redundancy(REDUNDANCY_DEFAULT),
              serverSideEncryption(SSE_NONE),
              numRequests(8)
        {
        }

        ObjectMetadata(const Redundancy & redundancy)
            : redundancy(redundancy),
              serverSideEncryption(SSE_NONE),
              numRequests(8)
        {
        }

        RestParams getRequestHeaders() const;

        Redundancy redundancy;
        ServerSideEncryption serverSideEncryption;
        std::string contentType;
        std::string contentEncoding;
        std::map<std::string, std::string> metadata;
        std::string acl;

        /* maximum number of concurrent requests */
        unsigned int numRequests;
    };

    /** Signed request that can be executed. */
    struct SignedRequest {
        RequestParams params;
        std::string auth;
        std::string resource;
        double bandwidthToServiceMbps;
    };

    /** Calculate the signature for a given request. */
    std::string signature(const RequestParams & request) const;

    /** Prepare a request to be executed. */
    std::shared_ptr<SignedRequest> prepare(const RequestParams
                                           & request) const;

    typedef std::function<void (Response && response)> OnResponse;

    /** Perform the request asynchronously. */
    void perform(const OnResponse & onResponse,
                 const std::shared_ptr<SignedRequest> & rq) const;

    /** Perform the request synchronously and return the result. */
    Response performSync(const std::shared_ptr<SignedRequest> & rq) const;

    /** Escape a resource used by S3; this in particular leaves a slash
        in place. */
    static std::string s3EscapeResource(const std::string & resource);

    /** Perform a HEAD request from end to end. */
    Response head(const std::string & bucket,
                  const std::string & resource,
                  const std::string & subResource = "",
                  const RestParams & headers = RestParams(),
                  const RestParams & queryParams = RestParams())
        const
    {
        return headEscaped(bucket, s3EscapeResource(resource), subResource,
                           headers, queryParams);
    }

    /** Perform a GET request from end to end. */
    Response get(const std::string & bucket,
                 const std::string & resource,
                 const Range & downloadRange,
                 const std::string & subResource = "",
                 const RestParams & headers = RestParams(),
                 const RestParams & queryParams = RestParams())
        const
    {
        return getEscaped(bucket, s3EscapeResource(resource), downloadRange,
                          subResource, headers, queryParams);
    }
    /** Async version of the above. */
    void getAsync(const OnResponse & onResponse,
                  const std::string & bucket,
                  const std::string & resource,
                  const Range & downloadRange,
                  const std::string & subResource = "",
                  const RestParams & headers = RestParams(),
                  const RestParams & queryParams = RestParams())
        const
    {
        return getEscapedAsync(onResponse, bucket, s3EscapeResource(resource),
                               downloadRange, subResource, headers,
                               queryParams);
    }


    /** Perform a POST request from end to end. */
    Response post(const std::string & bucket,
                  const std::string & resource,
                  const std::string & subResource = "",
                  const RestParams & headers = RestParams(),
                  const RestParams & queryParams = RestParams(),
                  const HttpRequest::Content & content = HttpRequest::Content())
        const
    {
        return postEscaped(bucket, s3EscapeResource(resource), subResource,
                           headers, queryParams, content);
    }

    /** Perform a PUT request from end to end including data. */
    Response put(const std::string & bucket,
                 const std::string & resource,
                 const std::string & subResource = "",
                 const RestParams & headers = RestParams(),
                 const RestParams & queryParams = RestParams(),
                 const HttpRequest::Content & content
                 = HttpRequest::Content())
        const
    {
        return putEscaped(bucket, s3EscapeResource(resource), subResource,
                          headers, queryParams, content);
    }

    /** Async version of the above. */
    void putAsync(const OnResponse & onResponse,
                  const std::string & bucket,
                  const std::string & resource,
                  const std::string & subResource = "",
                  const RestParams & headers = RestParams(),
                  const RestParams & queryParams = RestParams(),
                  const HttpRequest::Content & content = HttpRequest::Content())
        const
    {
        return putEscapedAsync(onResponse, bucket, s3EscapeResource(resource),
                               subResource, headers, queryParams, content);
    }

    /** Perform a DELETE request from end to end including data. */
    Response erase(const std::string & bucket,
                   const std::string & resource,
                   const std::string & subResource = "",
                   const RestParams & headers = RestParams(),
                   const RestParams & queryParams = RestParams())
        const
    {
        return eraseEscaped(bucket, s3EscapeResource(resource), subResource,
                            headers, queryParams);
    }

    enum CheckMethod {
        CM_SIZE,     ///< Check via the size of the content
        CM_MD5_ETAG, ///< Check via the md5 of the content vs the etag
        CM_ASSUME_INVALID  ///< Anything there is assumed invalid
    };

    /** Upload a memory buffer into an s3 bucket.  Uses a multi-part upload
        algorithm that can achieve 200MB/second for data already in memory.

        If the resource already exists, then it will use the given method
        to determine whether it's OK or not.

        Returns the etag field of the uploaded file.
    */
    std::string upload(const char * data,
                       size_t bytes,
                       const std::string & bucket,
                       const std::string & resource,
                       CheckMethod check = CM_SIZE,
                       ObjectMetadata md = ObjectMetadata(),
                       int numInParallel = -1);

    std::string upload(const char * data,
                       size_t bytes,
                       const std::string & uri,
                       CheckMethod check = CM_SIZE,
                       ObjectMetadata md = ObjectMetadata(),
                       int numInParallel = -1);

    typedef std::function<void (const char * chunk,
                                size_t size,
                                int chunkIndex,
                                uint64_t offset,
                                uint64_t totalSize) >
        OnChunk;

    /** OnChunk function that writes to the given file. */
    static OnChunk writeToFile(const std::string & filename);

    /** Download the contents of a bucket.  This will call the given
        output function for each chunk that is received.  Note that there
        is no guarantee that the chunks will be received in order as the
        download happens in multiple parallel chunks.
    */
    void download(const std::string & bucket,
                  const std::string & object,
                  const OnChunk & onChunk,
                  ssize_t startOffset = 0,
                  ssize_t endOffset = -1) const;

    void download(const std::string & uri,
                  const OnChunk & onChunk,
                  ssize_t startOffset = 0,
                  ssize_t endOffset = -1) const;

    void downloadToFile(const std::string & uri,
                  const std::string & outfile,
                  ssize_t endOffset = -1) const;

    struct ObjectInfo : public FsObjectInfo {
        ObjectInfo()
        {}

        ObjectInfo(tinyxml2::XMLNode * element);
        ObjectInfo(const S3Api::Response & response);

        std::string key;
    };

    typedef std::function<bool (const std::string & prefix,
                                const std::string & objectName,
                                const ObjectInfo & info,
                                int depth)>
        OnObject;

    typedef std::function<bool (const std::string & prefix,
                                const std::string & dirName,
                                int depth)>
        OnSubdir;

    /** For each file matching the given prefix in the given bucket, call
        the callback.
    */
    void forEachObject(const std::string & bucket,
                       const std::string & prefix = "",
                       const OnObject & onObject = OnObject(),
                       const OnSubdir & onSubdir = OnSubdir(),
                       const std::string & delimiter = "/",
                       int depth = 1,
                       const std::string & startAt = "") const;

    typedef std::function<bool (const std::string & uri,
                                const ObjectInfo & info,
                                int depth)>
        OnObjectUri;

    /** For each file matching the given prefix in the given bucket, call
        the callback.
    */
    void forEachObject(const std::string & uriPrefix,
                       const OnObjectUri & onObject,
                       const OnSubdir & onSubdir = OnSubdir(),
                       const std::string & delimiter = "/",
                       int depth = 1,
                       const std::string & startAt = "") const;

    /** Value for the "delimiter" parameter in forEachObject for when we
        don't want any subdirectories.  It is equal to the empty string.
    */
    static const std::string NO_SUBDIRS;

    /** Does the object exist? */
    ObjectInfo tryGetObjectInfo(const std::string & bucket,
                                const std::string & object,
                                S3ObjectInfoTypes infos = SHORT_INFO) const;
    ObjectInfo tryGetObjectInfo(const std::string & uri,
                                S3ObjectInfoTypes infos = SHORT_INFO) const;


    /** Return the ObjectInfo about the object.  Throws an exception if it
        doesn't exist.
    */
    ObjectInfo getObjectInfo(const std::string & bucket,
                             const std::string & object,
                             S3ObjectInfoTypes infos = SHORT_INFO) const;
    ObjectInfo getObjectInfo(const std::string & uri,
                             S3ObjectInfoTypes infos = SHORT_INFO) const;

    /** Erase the given object.  Throws an exception if it fails. */
    void eraseObject(const std::string & bucket,
                     const std::string & object);

    /** Erase the given object.  Throws an exception if it fails. */
    void eraseObject(const std::string & uri);

    /** Erase the given object.  Returns true if an object was erased or false
        otherwise.
    */
    bool tryEraseObject(const std::string & bucket,
                        const std::string & object);
    
    /** Erase the given object.  Returns true if an object was erased or false
        otherwise.
    */
    bool tryEraseObject(const std::string & uri);

    /** Return the public URI that should be used to access a public object. */
    static std::string getPublicUri(const std::string & uri,
                                    const std::string & protocol);

    static std::string getPublicUri(const std::string & bucket,
                                    const std::string & object,
                                    const std::string & protocol);

    typedef std::function<bool (std::string bucket)> OnBucket;

    /** Call the given callback on every bucket in the current
        account.
    */
    bool forEachBucket(const OnBucket & bucket) const;

    /** Turn a s3:// uri string into a bucket name and object. */
    static std::pair<std::string, std::string>
    parseUri(const std::string & uri);

    struct MultiPartUploadPart {
        MultiPartUploadPart()
            : partNumber(0), done(false)
        {
        }

        int partNumber;
        uint64_t startOffset;
        uint64_t size;
        std::string lastModified;
        std::string etag;
        bool done;

        void fromXml(tinyxml2::XMLElement * element);
    };

    struct MultiPartUpload {
        std::string id;
        std::vector<MultiPartUploadPart> parts;
    };

    enum UploadRequirements {
        UR_EXISTING,   ///< OK to return an existing one
        UR_FRESH,      ///< Must be a fresh one
        UR_EXCLUSIVE   ///< Must be a fresh one, and no other may exist
    };

    /** Obtain a multipart upload, either in progress or a new one. */
    MultiPartUpload
    obtainMultiPartUpload(const std::string & bucket,
                          const std::string & resource,
                          const ObjectMetadata & metadata,
                          UploadRequirements requirements) const;

    std::pair<bool,std::string>
    isMultiPartUploadInProgress(const std::string & bucket,
                                const std::string & resource) const;

    std::string
    finishMultiPartUpload(const std::string & bucket,
                          const std::string & resource,
                          const std::string & uploadId,
                          const std::vector<std::string> & etags) const;

    void uploadRecursive(std::string dirSrc,
                         std::string bucketDest,
                         bool includeDir);

    /** Pre-escaped versions of the above methods */

    /* head */
    Response headEscaped(const std::string & bucket,
                         const std::string & resource,
                         const std::string & subResource = "",
                         const RestParams & headers = RestParams(),
                         const RestParams & queryParams = RestParams()) const;

    /* get */
    Response getEscaped(const std::string & bucket,
                        const std::string & resource,
                        const Range & downloadRange,
                        const std::string & subResource = "",
                        const RestParams & headers = RestParams(),
                        const RestParams & queryParams = RestParams()) const;
    void getEscapedAsync(const OnResponse & onResponse,
                         const std::string & bucket,
                         const std::string & resource,
                         const Range & downloadRange,
                         const std::string & subResource = "",
                         const RestParams & headers = RestParams(),
                         const RestParams & queryParams = RestParams()) const;

    /* post */
    Response postEscaped(const std::string & bucket,
                         const std::string & resource,
                         const std::string & subResource = "",
                         const RestParams & headers = RestParams(),
                         const RestParams & queryParams = RestParams(),
                         const HttpRequest::Content & content = HttpRequest::Content()) const;

    /* put */
    Response putEscaped(const std::string & bucket,
                        const std::string & resource,
                        const std::string & subResource = "",
                        const RestParams & headers = RestParams(),
                        const RestParams & queryParams = RestParams(),
                        const HttpRequest::Content & content = HttpRequest::Content()) const;
    void putEscapedAsync(const OnResponse & onResponse,
                         const std::string & bucket,
                         const std::string & resource,
                         const std::string & subResource = "",
                         const RestParams & headers = RestParams(),
                         const RestParams & queryParams = RestParams(),
                         const HttpRequest::Content & content
                         = HttpRequest::Content()) const;

    /* erase */
    Response eraseEscaped(const std::string & bucket,
                          const std::string & resource,
                          const std::string & subResource,
                          const RestParams & headers = RestParams(),
                          const RestParams & queryParams = RestParams()) const;

    //easy handle for v8 wrapping
    void setDefaultBandwidthToServiceMbps(double mpbs);

private:
    ObjectInfo tryGetObjectInfoShort(const std::string & bucket,
                                     const std::string & object) const;
    ObjectInfo tryGetObjectInfoFull(const std::string & bucket,
                                    const std::string & object) const;
    ObjectInfo getObjectInfoShort(const std::string & bucket,
                                  const std::string & object) const;
    ObjectInfo getObjectInfoFull(const std::string & bucket,
                                 const std::string & object) const;

    /// Static variable to hold the default redundancy to be used
    static Redundancy defaultRedundancy;

};


/****************************************************************************/
/* EXCEPTIONPTR HANDLER                                                     */
/****************************************************************************/

/* This class provides thread-safe handling of exception-ptr. */
struct ExceptionPtrHandler {
    bool hasException();
    void takeException(std::exception_ptr newPtr);
    void takeCurrentException();
    void rethrowIfSet();
    void clear()
    { takeException(nullptr); }

private:
    std::mutex excLock;
    std::exception_ptr excPtr;
};


/** S3 support for filter_ostream opens.  Register the bucket name here, and
    you can open it directly from s3.
*/

void registerS3Bucket(const std::string & bucketName,
                      const std::string & accessKeyId,
                      const std::string & accessKey,
                      double bandwidthToServiceMbps = S3Api::defaultBandwidthToServiceMbps,
                      const std::string & protocol = "http",
                      const std::string & serviceUri = "s3.amazonaws.com");

/** S3 support for filter_ostream opens.  Register the bucket name here, and
    you can open it directly from s3.  Queries and iterates over all
    buckets within the account.
*/

void registerS3Buckets(const std::string & accessKeyId,
                       const std::string & accessKey,
                       double bandwidthToServiceMbps = S3Api::defaultBandwidthToServiceMbps,
                       const std::string & protocol = "http",
                       const std::string & serviceUri = "s3.amazonaws.com");

std::shared_ptr<S3Api> getS3ApiForBucket(const std::string & bucketName);

std::shared_ptr<S3Api> getS3ApiForUri(const std::string & uri);

std::tuple<std::string, std::string, std::string, std::string, std::string> 
    getCloudCredentials();

/** Returns the keyId, key and list of buckets to register (can be empty,
    which means all) from the environment variables

    S3_KEY_ID, S3_KEY and S3_BUCKETS
*/
std::tuple<std::string, std::string, std::vector<std::string> >
getS3CredentialsFromEnvVar();

// std::pair<std::string, std::string> getDefaultCredentials();

} // namespace Datacratic<|MERGE_RESOLUTION|>--- conflicted
+++ resolved
@@ -102,14 +102,9 @@
             : offset(aOffset), size(aSize)
         {}
 
-<<<<<<< HEAD
-        uint64_t endPos()
-            const
-=======
         static Range Full;
 
         uint64_t endPos() const
->>>>>>> dda48cb6
         { return (offset + size - 1); }
 
         void adjust(size_t downloaded)
@@ -122,7 +117,6 @@
             size -= downloaded;
         }
 
-<<<<<<< HEAD
         std::string headerValue()
             const
         {
@@ -131,13 +125,12 @@
                     + "-"
                     + std::to_string(endPos()));
         }
-=======
+
         bool operator == (const Range & other) const
         { return offset == other.offset && size == other.size; }
 
         bool operator != (const Range & other) const
         { return !(*this == other); }
->>>>>>> dda48cb6
 
         uint64_t offset;
         uint64_t size;
@@ -164,7 +157,12 @@
         bool useRange()
             const
         {
-            return (verb == "GET");
+            /* The "Range" header is only useful with GET and when the range
+               is explicitly specified. The use of Range::Full means that we
+               always request the full body, even during retries. This is
+               mainly useful for requests on non-object urls, where that
+               header is ignored by the S3 servers. */
+            return (verb == "GET" && downloadRange != Range::Full);
         };
 
         RestParams headers;
