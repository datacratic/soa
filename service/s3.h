/* s3.h                                                            -*- C++ -*-
   Jeremy Barnes, 3 July 2012
   Copyright (c) 2012 Datacratic.  All rights reserved.

   Class to deal with doing s3.
   Note: Your access key must have the listallmybuckets permission on the aws side.
*/

#pragma once

#include <memory>
#include <string>
#include <vector>
#include <map>
#include "tinyxml2/tinyxml2.h"
#include "jml/arch/exception.h"
#include "jml/utils/unnamed_bool.h"
#include "jml/utils/filter_streams.h"
#include "aws.h"
#include "fs_utils.h"
#include "http_endpoint.h"
#include "http_rest_proxy.h"

#include "soa/types/basic_value_descriptions.h"
#include "soa/types/value_description.h"

namespace Datacratic {

struct S3Config {
    std::string accessKeyId;
    std::string accessKey;
};
CREATE_STRUCTURE_DESCRIPTION(S3Config);


/*****************************************************************************/
/* S3 OBJECTINFO TYPES                                                       */
/*****************************************************************************/

/* This enum contains the list of attributes that can be queried via the
 * S3Api::getObjectInfo functions */

enum S3ObjectInfoTypes {
    LASTMODIFIED  = 1 << 0,
    SIZE          = 1 << 1,
    ETAG          = 1 << 2,

    STORAGECLASS  = 1 << 3,
    OWNERID       = 1 << 4,
    OWNERNAME     = 1 << 5,

    SHORT_INFO = LASTMODIFIED | SIZE | ETAG,
    FULL_EXTRAS = STORAGECLASS | OWNERID | OWNERNAME,
    FULL_INFO = SHORT_INFO | FULL_EXTRAS
};


/*****************************************************************************/
/* S3 API                                                                    */
/*****************************************************************************/

/** Interface to Amazon's S3 service. */

struct S3Api : public AwsApi {
    /** Default value for bandwidth to service.  In mega*bytes* per second.
        Default value is 20.0 MBPS for ec2 instances in the same availability
        zone.
    */
    static double defaultBandwidthToServiceMbps;

    S3Api();

    /** Set up the API to called with the given credentials. */
    S3Api(const std::string & accessKeyId,
          const std::string & accessKey,
          double bandwidthToServiceMbps = defaultBandwidthToServiceMbps,
          const std::string & defaultProtocol = "http",
          const std::string & serviceUri = "s3.amazonaws.com");

    /** Set up the API to called with the given credentials. */
    void init();
    void init(const std::string & accessKeyId,
              const std::string & accessKey,
              double bandwidthToServiceMbps = defaultBandwidthToServiceMbps,
              const std::string & defaultProtocol = "http",
              const std::string & serviceUri = "s3.amazonaws.com");

    std::string accessKeyId;
    std::string accessKey;
    std::string defaultProtocol;
    std::string serviceUri;
    double bandwidthToServiceMbps;

    typedef std::vector<std::pair<std::string, std::string> > StrPairVector;

    struct Content {
        Content()
            : data(0), size(0), hasContent(false)
        {
        }

        Content(const char * data, uint64_t size,
                const std::string & contentType = "",
                const std::string & contentMd5 = "")
            : data(data), size(size), hasContent(true),
              contentType(contentType), contentMd5(contentMd5)
        {
        }

        Content(const tinyxml2::XMLDocument & xml);

        const char * data;
        uint64_t size;
        bool hasContent;

        std::string str;
        std::string contentType;
        std::string contentMd5;
    };

    struct Range {
        Range(uint64_t aSize)
            : offset(0), size(aSize)
        {}

        Range(uint64_t aOffset, uint64_t aSize)
            : offset(aOffset), size(aSize)
        {}

        static Range Full;

        uint64_t endPos() const
        { return (offset + size - 1); }

        void adjust(size_t downloaded)
        {
            if (downloaded > size) {
                throw ML::Exception("excessive adjustment size: downloaded %d size %d",
                                     downloaded, size);
            }
            offset += downloaded;
            size -= downloaded;
        }

        bool operator == (const Range & other) const
        { return offset == other.offset && size == other.size; }

        bool operator != (const Range & other) const
        { return !(*this == other); }

        uint64_t offset;
        uint64_t size;
    };

    /** A set of parameters that specify a request. */
    struct RequestParams {
        RequestParams()
            : downloadRange(0)
        {
        }

        std::string verb;
        std::string bucket;
        std::string resource;
        std::string subResource;
        std::string date;

        std::string contentType;
        std::string contentMd5;
<<<<<<< HEAD
        MimeContent content;
=======
        Content content;
>>>>>>> ee71549c
        Range downloadRange;

        StrPairVector headers;
        StrPairVector queryParams;
    };

    /** The response of a request.  Has a return code and a body. */
    struct Response {
        Response()
            : code_(0)
        {
        }

        std::string body() const
        {
            if (code_ < 200 || code_ >= 300)
                throw ML::Exception("invalid http code returned");
            return body_;
        }

        std::unique_ptr<tinyxml2::XMLDocument> bodyXml() const
        {
            if (code_ != 200)
                throw ML::Exception("invalid http code returned");
            std::unique_ptr<tinyxml2::XMLDocument> result(new tinyxml2::XMLDocument());
            result->Parse(body_.c_str());
            return result;
        }

        operator std::unique_ptr<tinyxml2::XMLDocument>() const
        {
            return bodyXml();
        }

        std::string bodyXmlStr() const
        {
            auto x = bodyXml();
            tinyxml2::XMLPrinter printer;
            x->Print(&printer);
            return printer.CStr();
        }

        std::string getHeader(const std::string & name) const
        {
            auto it = header_.headers.find(name);
            if (it == header_.headers.end())
                throw ML::Exception("required header " + name + " not found");
            return it->second;
        }

        long code_;
        std::string body_;
        HttpHeader header_;
    };

    enum Redundancy {
        REDUNDANCY_DEFAULT,
        REDUNDANCY_STANDARD,
        REDUNDANCY_REDUCED,
        REDUNDANCY_GLACIER
    };

    /** Set the meaning of REDUNDANCY_DEFAULT.  Default is REDUNDANCY_STANDARD.
     */
    static void setDefaultRedundancy(Redundancy redundancy);

    /** Get the meaning of REDUNDANCY_DEFAULT.  */
    static Redundancy getDefaultRedundancy();

    enum ServerSideEncryption {
        SSE_NONE,
        SSE_AES256
    };

    struct ObjectMetadata {
        ObjectMetadata()
            : redundancy(REDUNDANCY_DEFAULT),
              serverSideEncryption(SSE_NONE),
              numThreads(8)
        {
        }

        ObjectMetadata(const Redundancy & redundancy)
            : redundancy(redundancy),
              serverSideEncryption(SSE_NONE),
              numThreads(8)
        {
        }

        std::vector<std::pair<std::string, std::string> >
        getRequestHeaders() const;

        Redundancy redundancy;
        ServerSideEncryption serverSideEncryption;
        std::string contentType;
        std::string contentEncoding;
        std::map<std::string, std::string> metadata;
        std::string acl;
        unsigned int numThreads;
    };

    /** Signed request that can be executed. */
    struct SignedRequest {
        RequestParams params;
        std::string auth;
        std::string uri;
        double bandwidthToServiceMbps;
        S3Api * owner;

        /** Perform the request synchronously and return the result. */
        Response performSync() const;
    };

    /** Calculate the signature for a given request. */
    std::string signature(const RequestParams & request) const;

    /** Prepare a request to be executed. */
    SignedRequest prepare(const RequestParams & request) const;

    /** Escape a resource used by S3; this in particular leaves a slash
        in place. */
    static std::string s3EscapeResource(const std::string & resource);

    /** Perform a HEAD request from end to end. */
    Response head(const std::string & bucket,
                  const std::string & resource,
                  const std::string & subResource = "",
                  const StrPairVector & headers = StrPairVector(),
                  const StrPairVector & queryParams = StrPairVector())
        const
    {
        return headEscaped(bucket, s3EscapeResource(resource), subResource,
                           headers, queryParams);
    }

    /** Perform a GET request from end to end. */
    Response get(const std::string & bucket,
                 const std::string & resource,
                 const Range & downloadRange,
                 const std::string & subResource = "",
                 const StrPairVector & headers = StrPairVector(),
                 const StrPairVector & queryParams = StrPairVector())
        const
    {
        return getEscaped(bucket, s3EscapeResource(resource), downloadRange,
                          subResource, headers, queryParams);
    }


    /** Perform a POST request from end to end. */
    Response post(const std::string & bucket,
                  const std::string & resource,
                  const std::string & subResource = "",
<<<<<<< HEAD
                  const RestParams & headers = RestParams(),
                  const RestParams & queryParams = RestParams(),
                  const MimeContent & content = MimeContent())
=======
                  const StrPairVector & headers = StrPairVector(),
                  const StrPairVector & queryParams = StrPairVector(),
                  const Content & content = Content())
>>>>>>> ee71549c
        const
    {
        return postEscaped(bucket, s3EscapeResource(resource), subResource,
                           headers, queryParams, content);
    }

    /** Perform a PUT request from end to end including data. */
    Response put(const std::string & bucket,
                 const std::string & resource,
                 const std::string & subResource = "",
<<<<<<< HEAD
                 const RestParams & headers = RestParams(),
                 const RestParams & queryParams = RestParams(),
                 const MimeContent & content
                 = MimeContent())
=======
                 const StrPairVector & headers = StrPairVector(),
                 const StrPairVector & queryParams = StrPairVector(),
                 const Content & content = Content())
>>>>>>> ee71549c
        const
    {
        return putEscaped(bucket, s3EscapeResource(resource), subResource,
                          headers, queryParams, content);
    }

<<<<<<< HEAD
    /** Async version of the above. */
    void putAsync(const OnResponse & onResponse,
                  const std::string & bucket,
                  const std::string & resource,
                  const std::string & subResource = "",
                  const RestParams & headers = RestParams(),
                  const RestParams & queryParams = RestParams(),
                  const MimeContent & content = MimeContent())
        const
    {
        return putEscapedAsync(onResponse, bucket, s3EscapeResource(resource),
                               subResource, headers, queryParams, content);
    }

=======
>>>>>>> ee71549c
    /** Perform a DELETE request from end to end including data. */
    Response erase(const std::string & bucket,
                   const std::string & resource,
                   const std::string & subResource = "",
                   const StrPairVector & headers = StrPairVector(),
                   const StrPairVector & queryParams = StrPairVector(),
                   const Content & content = Content())
        const
    {
        return eraseEscaped(bucket, s3EscapeResource(resource), subResource,
                            headers, queryParams, content);
    }

    enum CheckMethod {
        CM_SIZE,     ///< Check via the size of the content
        CM_MD5_ETAG, ///< Check via the md5 of the content vs the etag
        CM_ASSUME_INVALID  ///< Anything there is assumed invalid
    };

    /** Upload a memory buffer into an s3 bucket.  Uses a multi-part upload
        algorithm that can achieve 200MB/second for data already in memory.

        If the resource already exists, then it will use the given method
        to determine whether it's OK or not.

        Returns the etag field of the uploaded file.
    */
    std::string upload(const char * data,
                       size_t bytes,
                       const std::string & bucket,
                       const std::string & resource,
                       CheckMethod check = CM_SIZE,
                       const ObjectMetadata & md = ObjectMetadata(),
                       int numInParallel = -1);

    std::string upload(const char * data,
                       size_t bytes,
                       const std::string & uri,
                       CheckMethod check = CM_SIZE,
                       const ObjectMetadata & md = ObjectMetadata(),
                       int numInParallel = -1);

    typedef std::function<void (const char * chunk,
                                size_t size,
                                int chunkIndex,
                                uint64_t offset,
                                uint64_t totalSize) >
        OnChunk;

    /** OnChunk function that writes to the given file. */
    static OnChunk writeToFile(const std::string & filename);

    /** Download the contents of a bucket.  This will call the given
        output function for each chunk that is received.  Note that there
        is no guarantee that the chunks will be received in order as the
        download happens in multiple parallel chunks.
    */
    void download(const std::string & bucket,
                  const std::string & object,
                  const OnChunk & onChunk,
                  ssize_t startOffset = 0,
                  ssize_t endOffset = -1) const;

    void download(const std::string & uri,
                  const OnChunk & onChunk,
                  ssize_t startOffset = 0,
                  ssize_t endOffset = -1) const;

    void downloadToFile(const std::string & uri,
                  const std::string & outfile,
                  ssize_t endOffset = -1) const;

    struct ObjectInfo : public FsObjectInfo {
        ObjectInfo()
        {}

        ObjectInfo(tinyxml2::XMLNode * element);
        ObjectInfo(const S3Api::Response & response);

        std::string key;
    };

    typedef std::function<bool (const std::string & prefix,
                                const std::string & objectName,
                                const ObjectInfo & info,
                                int depth)>
        OnObject;

    typedef std::function<bool (const std::string & prefix,
                                const std::string & dirName,
                                int depth)>
        OnSubdir;

    /** For each file matching the given prefix in the given bucket, call
        the callback.
    */
    void forEachObject(const std::string & bucket,
                       const std::string & prefix = "",
                       const OnObject & onObject = OnObject(),
                       const OnSubdir & onSubdir = OnSubdir(),
                       const std::string & delimiter = "/",
                       int depth = 1,
                       const std::string & startAt = "") const;

    typedef std::function<bool (const std::string & uri,
                                const ObjectInfo & info,
                                int depth)>
        OnObjectUri;

    /** For each file matching the given prefix in the given bucket, call
        the callback.
    */
    void forEachObject(const std::string & uriPrefix,
                       const OnObjectUri & onObject,
                       const OnSubdir & onSubdir = OnSubdir(),
                       const std::string & delimiter = "/",
                       int depth = 1,
                       const std::string & startAt = "") const;

    /** Value for the "delimiter" parameter in forEachObject for when we
        don't want any subdirectories.  It is equal to the empty string.
    */
    static const std::string NO_SUBDIRS;

    /** Does the object exist? */
    ObjectInfo tryGetObjectInfo(const std::string & bucket,
                                const std::string & object,
                                S3ObjectInfoTypes infos = SHORT_INFO) const;
    ObjectInfo tryGetObjectInfo(const std::string & uri,
                                S3ObjectInfoTypes infos = SHORT_INFO) const;


    /** Return the ObjectInfo about the object.  Throws an exception if it
        doesn't exist.
    */
    ObjectInfo getObjectInfo(const std::string & bucket,
                             const std::string & object,
                             S3ObjectInfoTypes infos = SHORT_INFO) const;
    ObjectInfo getObjectInfo(const std::string & uri,
                             S3ObjectInfoTypes infos = SHORT_INFO) const;

    /** Erase the given object.  Throws an exception if it fails. */
    void eraseObject(const std::string & bucket,
                     const std::string & object);

    /** Erase the given object.  Throws an exception if it fails. */
    void eraseObject(const std::string & uri);

    /** Erase the given object.  Returns true if an object was erased or false
        otherwise.
    */
    bool tryEraseObject(const std::string & bucket,
                        const std::string & object);
    
    /** Erase the given object.  Returns true if an object was erased or false
        otherwise.
    */
    bool tryEraseObject(const std::string & uri);

    /** Return the public URI that should be used to access a public object. */
    static std::string getPublicUri(const std::string & uri,
                                    const std::string & protocol);

    static std::string getPublicUri(const std::string & bucket,
                                    const std::string & object,
                                    const std::string & protocol);

    typedef std::function<bool (std::string bucket)> OnBucket;

    /** Call the given callback on every bucket in the current
        account.
    */
    bool forEachBucket(const OnBucket & bucket) const;

    /** Turn a s3:// uri string into a bucket name and object. */
    static std::pair<std::string, std::string>
    parseUri(const std::string & uri);

    struct MultiPartUploadPart {
        MultiPartUploadPart()
            : partNumber(0), done(false)
        {
        }

        int partNumber;
        uint64_t startOffset;
        uint64_t size;
        std::string lastModified;
        std::string contentMd5;
        std::string etag;
        bool done;

        void fromXml(tinyxml2::XMLElement * element);
    };

    struct MultiPartUpload {
        std::string id;
        std::vector<MultiPartUploadPart> parts;
    };

    enum UploadRequirements {
        UR_EXISTING,   ///< OK to return an existing one
        UR_FRESH,      ///< Must be a fresh one
        UR_EXCLUSIVE   ///< Must be a fresh one, and no other may exist
    };

    /** Obtain a multipart upload, either in progress or a new one. */
    MultiPartUpload
    obtainMultiPartUpload(const std::string & bucket,
                          const std::string & resource,
                          const ObjectMetadata & metadata,
                          UploadRequirements requirements) const;

    std::pair<bool,std::string>
    isMultiPartUploadInProgress(const std::string & bucket,
                                const std::string & resource) const;

    std::string
    finishMultiPartUpload(const std::string & bucket,
                          const std::string & resource,
                          const std::string & uploadId,
                          const std::vector<std::string> & etags) const;

    void uploadRecursive(std::string dirSrc,
                         std::string bucketDest,
                         bool includeDir);

    /** Pre-escaped versions of the above methods */

    /* head */
    Response headEscaped(const std::string & bucket,
                         const std::string & resource,
                         const std::string & subResource = "",
                         const StrPairVector & headers = StrPairVector(),
                         const StrPairVector & queryParams = StrPairVector()) const;

    /* get */
    Response getEscaped(const std::string & bucket,
                        const std::string & resource,
                        const Range & downloadRange,
                        const std::string & subResource = "",
                        const StrPairVector & headers = StrPairVector(),
                        const StrPairVector & queryParams = StrPairVector()) const;

    /* post */
    Response postEscaped(const std::string & bucket,
                         const std::string & resource,
                         const std::string & subResource = "",
<<<<<<< HEAD
                         const RestParams & headers = RestParams(),
                         const RestParams & queryParams = RestParams(),
                         const MimeContent & content = MimeContent()) const;
=======
                         const StrPairVector & headers = StrPairVector(),
                         const StrPairVector & queryParams = StrPairVector(),
                         const Content & content = Content()) const;
>>>>>>> ee71549c

    /* put */
    Response putEscaped(const std::string & bucket,
                        const std::string & resource,
                        const std::string & subResource = "",
<<<<<<< HEAD
                        const RestParams & headers = RestParams(),
                        const RestParams & queryParams = RestParams(),
                        const MimeContent & content = MimeContent()) const;
    void putEscapedAsync(const OnResponse & onResponse,
                         const std::string & bucket,
                         const std::string & resource,
                         const std::string & subResource = "",
                         const RestParams & headers = RestParams(),
                         const RestParams & queryParams = RestParams(),
                         const MimeContent & content
                         = MimeContent()) const;
=======
                        const StrPairVector & headers = StrPairVector(),
                        const StrPairVector & queryParams = StrPairVector(),
                        const Content & content = Content()) const;
>>>>>>> ee71549c

    /* erase */
    Response eraseEscaped(const std::string & bucket,
                          const std::string & resource,
                          const std::string & subResource,
                          const StrPairVector & headers = StrPairVector(),
                          const StrPairVector & queryParams = StrPairVector(),
                          const Content & content = Content()) const;

    //easy handle for v8 wrapping
    void setDefaultBandwidthToServiceMbps(double mpbs);

private:
    ObjectInfo tryGetObjectInfoShort(const std::string & bucket,
                                     const std::string & object) const;
    ObjectInfo tryGetObjectInfoFull(const std::string & bucket,
                                    const std::string & object) const;
    ObjectInfo getObjectInfoShort(const std::string & bucket,
                                  const std::string & object) const;
    ObjectInfo getObjectInfoFull(const std::string & bucket,
                                 const std::string & object) const;

    // Used to pool connections to the S3 service
    static HttpRestProxy proxy;

    /// Static variable to hold the default redundancy to be used
    static Redundancy defaultRedundancy;

};

struct S3Handle{
    S3Api s3;
    std::string s3UriPrefix;

    void initS3(const std::string & accessKeyId,
                const std::string & accessKey,
                const std::string & uriPrefix);

    size_t getS3Buffer(const std::string & filename, char** outBuffer);
};

/** S3 support for filter_ostream opens.  Register the bucket name here, and
    you can open it directly from s3.
*/

void registerS3Bucket(const std::string & bucketName,
                      const std::string & accessKeyId,
                      const std::string & accessKey,
                      double bandwidthToServiceMbps = S3Api::defaultBandwidthToServiceMbps,
                      const std::string & protocol = "http",
                      const std::string & serviceUri = "s3.amazonaws.com");

/** S3 support for filter_ostream opens.  Register the bucket name here, and
    you can open it directly from s3.  Queries and iterates over all
    buckets within the account.
*/

void registerS3Buckets(const std::string & accessKeyId,
                       const std::string & accessKey,
                       double bandwidthToServiceMbps = S3Api::defaultBandwidthToServiceMbps,
                       const std::string & protocol = "http",
                       const std::string & serviceUri = "s3.amazonaws.com");

std::shared_ptr<S3Api> getS3ApiForBucket(const std::string & bucketName);

std::shared_ptr<S3Api> getS3ApiForUri(const std::string & uri);

std::tuple<std::string, std::string, std::string, std::string, std::string> 
    getCloudCredentials();

/** Returns the keyId, key and list of buckets to register (can be empty,
    which means all) from the environment variables

    S3_KEY_ID, S3_KEY and S3_BUCKETS
*/
std::tuple<std::string, std::string, std::vector<std::string> >
getS3CredentialsFromEnvVar();

// std::pair<std::string, std::string> getDefaultCredentials();

} // namespace Datacratic<|MERGE_RESOLUTION|>--- conflicted
+++ resolved
@@ -167,11 +167,7 @@
 
         std::string contentType;
         std::string contentMd5;
-<<<<<<< HEAD
-        MimeContent content;
-=======
         Content content;
->>>>>>> ee71549c
         Range downloadRange;
 
         StrPairVector headers;
@@ -325,15 +321,9 @@
     Response post(const std::string & bucket,
                   const std::string & resource,
                   const std::string & subResource = "",
-<<<<<<< HEAD
-                  const RestParams & headers = RestParams(),
-                  const RestParams & queryParams = RestParams(),
-                  const MimeContent & content = MimeContent())
-=======
                   const StrPairVector & headers = StrPairVector(),
                   const StrPairVector & queryParams = StrPairVector(),
                   const Content & content = Content())
->>>>>>> ee71549c
         const
     {
         return postEscaped(bucket, s3EscapeResource(resource), subResource,
@@ -344,39 +334,15 @@
     Response put(const std::string & bucket,
                  const std::string & resource,
                  const std::string & subResource = "",
-<<<<<<< HEAD
-                 const RestParams & headers = RestParams(),
-                 const RestParams & queryParams = RestParams(),
-                 const MimeContent & content
-                 = MimeContent())
-=======
                  const StrPairVector & headers = StrPairVector(),
                  const StrPairVector & queryParams = StrPairVector(),
                  const Content & content = Content())
->>>>>>> ee71549c
         const
     {
         return putEscaped(bucket, s3EscapeResource(resource), subResource,
                           headers, queryParams, content);
     }
 
-<<<<<<< HEAD
-    /** Async version of the above. */
-    void putAsync(const OnResponse & onResponse,
-                  const std::string & bucket,
-                  const std::string & resource,
-                  const std::string & subResource = "",
-                  const RestParams & headers = RestParams(),
-                  const RestParams & queryParams = RestParams(),
-                  const MimeContent & content = MimeContent())
-        const
-    {
-        return putEscapedAsync(onResponse, bucket, s3EscapeResource(resource),
-                               subResource, headers, queryParams, content);
-    }
-
-=======
->>>>>>> ee71549c
     /** Perform a DELETE request from end to end including data. */
     Response erase(const std::string & bucket,
                    const std::string & resource,
@@ -625,37 +591,17 @@
     Response postEscaped(const std::string & bucket,
                          const std::string & resource,
                          const std::string & subResource = "",
-<<<<<<< HEAD
-                         const RestParams & headers = RestParams(),
-                         const RestParams & queryParams = RestParams(),
-                         const MimeContent & content = MimeContent()) const;
-=======
                          const StrPairVector & headers = StrPairVector(),
                          const StrPairVector & queryParams = StrPairVector(),
                          const Content & content = Content()) const;
->>>>>>> ee71549c
 
     /* put */
     Response putEscaped(const std::string & bucket,
                         const std::string & resource,
                         const std::string & subResource = "",
-<<<<<<< HEAD
-                        const RestParams & headers = RestParams(),
-                        const RestParams & queryParams = RestParams(),
-                        const MimeContent & content = MimeContent()) const;
-    void putEscapedAsync(const OnResponse & onResponse,
-                         const std::string & bucket,
-                         const std::string & resource,
-                         const std::string & subResource = "",
-                         const RestParams & headers = RestParams(),
-                         const RestParams & queryParams = RestParams(),
-                         const MimeContent & content
-                         = MimeContent()) const;
-=======
                         const StrPairVector & headers = StrPairVector(),
                         const StrPairVector & queryParams = StrPairVector(),
                         const Content & content = Content()) const;
->>>>>>> ee71549c
 
     /* erase */
     Response eraseEscaped(const std::string & bucket,
