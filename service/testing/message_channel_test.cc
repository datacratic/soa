/* message_channel_test.cc                                         -*- C++ -*-
   Jeremy Barnes, 24 September 2012
   Copyright (c) 2012 Datacratic Inc.  All rights reserved.

   Test for message channel ()
*/

#define BOOST_TEST_MAIN
#define BOOST_TEST_DYN_LINK

#include <boost/test/unit_test.hpp>
#include <boost/make_shared.hpp>
#include "soa/service/named_endpoint.h"
#include "soa/service/message_loop.h"
#include "soa/service/typed_message_channel.h"
#include <sys/socket.h>
#include "jml/utils/guard.h"
#include "jml/arch/exception_handler.h"
#include "jml/utils/testing/watchdog.h"
#include "jml/utils/testing/fd_exhauster.h"
#include "jml/utils/vector_utils.h"
#include "jml/arch/timers.h"
#include <thread>
#include "soa/service/zmq_utils.h"
#include <boost/thread/thread.hpp>
#include "jml/utils/testing/watchdog.h"


using namespace std;
using namespace ML;
using namespace Datacratic;



BOOST_AUTO_TEST_CASE( test_message_channel )
{
    TypedMessageSink<std::string> sink(1000);
    
    int numSent = 0;
    int numReceived = 0;
    
    
    sink.onEvent = [&] (const std::string & str)
        {
            ML::atomic_inc(numReceived);
        };

    volatile bool finished = false;

    auto pushThread = [&] ()
        {
            for (unsigned i = 0;  i < 1000;  ++i) {
                sink.push("hello");
                ML::atomic_inc(numSent);
            }
        };

    auto processThread = [&] ()
        {
            while (!finished) {
                sink.processOne();
            }
        };

    int numPushThreads = 2;
    int numProcessThreads = 1;

    for (unsigned i = 0;  i < 100;  ++i) {
        // Test for PLAT-106; the expected behaviour is no deadlock.
        ML::Watchdog watchdog(2.0);

        finished = false;

        boost::thread_group pushThreads;
        for (unsigned i = 0;  i < numPushThreads;  ++i)
            pushThreads.create_thread(pushThread);

        boost::thread_group processThreads;
        for (unsigned i = 0;  i < numProcessThreads;  ++i)
            processThreads.create_thread(processThread);
    
        pushThreads.join_all();

        cerr << "finished push threads" << endl;
    
        finished = true;

        processThreads.join_all();
    }
}

namespace Datacratic {

BOOST_AUTO_TEST_CASE( test_typed_message_queue )
{
    {
        size_t numNotifications(0);
        auto onNotify = [&]() {
            numNotifications++;
<<<<<<< HEAD
=======
            return true;
>>>>>>> ab0c9fce
        };
        TypedMessageQueue<string> queue(onNotify, 5);

        /* testing constructor */
        BOOST_CHECK_EQUAL(queue.maxMessages_, 5);
        BOOST_CHECK_EQUAL(queue.pending_, false);
        BOOST_CHECK_EQUAL(queue.queue_.size(), 0);

        /* push */
        queue.push_back("first message");
        BOOST_CHECK_EQUAL(queue.pending_, true);
        BOOST_CHECK_EQUAL(queue.queue_.size(), 1);
        BOOST_CHECK_EQUAL(queue.queue_.front(), "first message");
        BOOST_CHECK_EQUAL(numNotifications, 0);

        /* process one */
        queue.processOne();
        /* "pending_" stays untouched as we do not empty the queue */
        BOOST_CHECK_EQUAL(queue.pending_, true);
        BOOST_CHECK_EQUAL(queue.queue_.size(), 1);
        BOOST_CHECK_EQUAL(numNotifications, 1);

        queue.queue_.pop();
        queue.processOne();
        BOOST_CHECK_EQUAL(queue.pending_, false);
        BOOST_CHECK_EQUAL(queue.queue_.size(), 0);
        BOOST_CHECK_EQUAL(numNotifications, 2);

        /* pop front 1: a single element */
        queue.queue_.emplace("first message");
        auto msgs = queue.pop_front(1);
        BOOST_CHECK_EQUAL(msgs.size(), 1);
        BOOST_CHECK_EQUAL(msgs[0], "first message");
        BOOST_CHECK_EQUAL(queue.queue_.size(), 0);

        /* pop front 2: too many elements requested */
        queue.queue_.emplace("blabla 1");
        queue.queue_.emplace("blabla 2");
        msgs = queue.pop_front(10);
        BOOST_CHECK_EQUAL(msgs.size(), 2);
        BOOST_CHECK_EQUAL(queue.queue_.size(), 0);

        /* pop front 3: all elements requested */
        queue.queue_.emplace("blabla 1");
        queue.queue_.emplace("blabla 2");
        msgs = queue.pop_front(0);
        BOOST_CHECK_EQUAL(msgs.size(), 2);
        BOOST_CHECK_EQUAL(queue.queue_.size(), 0);
    }

    /* multiple producers and a MessageLoop */
    {
        const int numThreads(20);
        const size_t numMessages(100000);

        cerr << "tests with a message loop\n";

        ML::Watchdog watchdog(120);

        MessageLoop loop;
        loop.start();

        size_t numNotifications(0);
        size_t numPopped(0);

        shared_ptr<TypedMessageQueue<string> > queue;
        auto onNotify = [&]() {
            numNotifications++;
            auto msgs = queue->pop_front(0);
            numPopped += msgs.size();
            if (msgs.size() > 0) {
                cerr << ("received " + to_string(numPopped) + " msgs;"
                         " last = " + msgs.back() + "\n");
            }
<<<<<<< HEAD
=======
            return true;
>>>>>>> ab0c9fce
        };
        queue.reset(new TypedMessageQueue<string>(onNotify, 1000));
        loop.addSource("queue", queue);

        size_t sliceSize = numMessages/numThreads;
        auto threadFn = [&] (int threadNum) {
            size_t base = threadNum * sliceSize;
            float sleepTime = 0.1 * threadNum;
            for (size_t i = 0; i < sliceSize; i++) {
                while (!queue->push_back("This is message "
                                         + to_string(base + i))) {
                    ML::sleep(sleepTime);
                }
            }
        };

        vector<thread> workers;
        for (int i = 0; i < numThreads; i++) {
            workers.emplace_back(threadFn, i);
        }
        for (thread & worker: workers) {
            worker.join();
        }
        cerr << "done pushing " + to_string(numMessages) + " msgs\n";

        while (numPopped < numMessages) {
            ML::sleep(0.2);
        };
        
        cerr << ("numNotifications: " + to_string(numNotifications)
                 + "; numPopped: "  + to_string(numPopped)
                 + "\n");
    }
}

} // namespace Datacratic<|MERGE_RESOLUTION|>--- conflicted
+++ resolved
@@ -97,10 +97,7 @@
         size_t numNotifications(0);
         auto onNotify = [&]() {
             numNotifications++;
-<<<<<<< HEAD
-=======
             return true;
->>>>>>> ab0c9fce
         };
         TypedMessageQueue<string> queue(onNotify, 5);
 
@@ -175,10 +172,7 @@
                 cerr << ("received " + to_string(numPopped) + " msgs;"
                          " last = " + msgs.back() + "\n");
             }
-<<<<<<< HEAD
-=======
             return true;
->>>>>>> ab0c9fce
         };
         queue.reset(new TypedMessageQueue<string>(onNotify, 1000));
         loop.addSource("queue", queue);
