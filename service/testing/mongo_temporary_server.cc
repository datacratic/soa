--- conflicted
+++ resolved
@@ -5,25 +5,13 @@
  **/
 
 
-<<<<<<< HEAD
-#include <sys/socket.h>
-#include <netinet/in.h>
-#include "jml/utils/exc_assert.h"
-=======
->>>>>>> 114d1b0d
 #include "mongo_temporary_server.h"
 
 using namespace Mongo;
 using namespace std;
 
-<<<<<<< HEAD
-MongoTemporaryServer::
-MongoTemporaryServer(const string & uniquePath, const int portNum)
-    : state(Inactive), uniquePath_(uniquePath)
-=======
 MongoTemporaryServer::MongoTemporaryServer(string uniquePath)
     : state(Inactive)
->>>>>>> 114d1b0d
 {
     static int index;
     ++index;
@@ -36,35 +24,7 @@
              << uniquePath << endl;
     }
 
-<<<<<<< HEAD
-    if (portNum == 0) {
-        int freePort = 0;
-        for (int i = 0; i < 100; ++ i) {
-            struct sockaddr_in addr;
-            addr.sin_family = AF_INET;
-            auto sockfd = socket(AF_INET, SOCK_STREAM, 0);
-            freePort = rand() % 15000 + 5000; // range 15000 - 20000
-            addr.sin_port = htons(freePort);
-            addr.sin_addr.s_addr = INADDR_ANY;
-            int res = ::bind(sockfd, (struct sockaddr *) &addr, sizeof(addr));
-            if (res == 0) {
-                close(sockfd);
-                break;
-            }
-            freePort = 0;
-        }
-        if (freePort == 0) {
-            throw ML::Exception("Failed to find free port");
-        }
-        this->portNum = freePort;
-    }
-    else {
-        this->portNum = portNum;
-    }
-
-=======
     this->uniquePath_ = uniquePath;
->>>>>>> 114d1b0d
     start();
 }
 
@@ -159,26 +119,6 @@
     loop_.addSource("runner", runner_);
     loop_.start();
 
-<<<<<<< HEAD
-    auto onTerminate = [&] (const RunResult & result) {
-    };
-    runner_.run({"/usr/bin/mongod",
-                 "--bind_ip", "localhost", "--port", to_string(portNum),
-                 "--logpath", logfile_, "--dbpath", uniquePath_,
-                 "--unixSocketPrefix", socketPath_, "--nojournal"},
-                onTerminate, nullptr, stdOutSink);
-    // connect to the socket to make sure everything is working fine
-    testConnection();
-    string payload("db.createUser({user: 'testuser', pwd: 'testpw',"
-                                   "roles: ['userAdmin', 'dbAdmin']})");
-    RunResult runRes = execute({"/usr/bin/mongo",
-                                "localhost:" + to_string(portNum)},
-                               nullptr, nullptr, payload);
-    ExcAssertEqual(runRes.processStatus(), 0);
-    execute({"/usr/bin/mongo", "localhost:" + to_string(portNum)},
-                               nullptr, nullptr, "db.getUsers()");
-
-=======
     cerr << "about to run command using runner " << endl;
     runner_.run({
         "/usr/bin/mongod",
@@ -191,7 +131,6 @@
     string payload("db.addUser('testuser','testpw',true)");
     execute(loop_,{"/usr/bin/mongo","localhost:28356"}, nullptr, nullptr,
             payload);
->>>>>>> 114d1b0d
     state = Running;
 }
 
