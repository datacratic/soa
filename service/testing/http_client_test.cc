--- conflicted
+++ resolved
@@ -30,11 +30,7 @@
 /* sync request helpers */
 template<typename Func>
 ClientResponse
-<<<<<<< HEAD
 doRequest(const string & baseUrl, const string & resource,
-=======
-doRequest(const string &baseUrl, const string& resource,
->>>>>>> 85141625
           Func func,
           const RestParams & queryParams, const RestParams & headers,
           int timeout = -1)
@@ -63,11 +59,6 @@
         ML::futex_wake(done);
     };
     auto cbs = make_shared<HttpClientSimpleCallbacks>(onResponse);
-<<<<<<< HEAD
-=======
-    auto client = make_shared<HttpClient>(baseUrl, 4);
-    HttpClient *ptr = client.get();
->>>>>>> 85141625
 
     CALL_MEMBER_FN(*client, func)(resource, cbs, queryParams, headers,
                                   timeout);
@@ -77,52 +68,29 @@
         ML::futex_wait(done, oldDone);
     }
 
-<<<<<<< HEAD
     loop.shutdown();
 
-=======
->>>>>>> 85141625
     return response;
 }
 
 ClientResponse
 doGetRequest(const string & baseUrl, const string & resource,
-<<<<<<< HEAD
              const RestParams & queryParams = RestParams(),
              const RestParams & headers = RestParams(),
              int timeout = -1)
 {
     return doRequest(baseUrl, resource, &HttpClient::get,
                      queryParams, headers, timeout);
-=======
-             const RestParams & headers = RestParams(),
-             int timeout = -1)
-{
-    return doRequest(baseUrl, resource,
-                     &HttpClient::get,
-                     headers,
-                     timeout);
->>>>>>> 85141625
 }
 
 ClientResponse
 doDeleteRequest(const string & baseUrl, const string & resource,
-<<<<<<< HEAD
                 const RestParams & queryParams = RestParams(),
                 const RestParams & headers = RestParams(),
                 int timeout = -1)
 {
     return doRequest(baseUrl, resource, &HttpClient::del,
                      queryParams, headers, timeout);
-=======
-                const RestParams & headers = RestParams(),
-                int timeout = -1)
-{
-    return doRequest(baseUrl, resource,
-                     &HttpClient::del,
-                     headers,
-                     timeout);
->>>>>>> 85141625
 }
 
 ClientResponse
@@ -154,10 +122,6 @@
         ML::futex_wake(done);
     };
 
-<<<<<<< HEAD
-=======
-    auto client = make_shared<HttpClient>(baseUrl, 4);
->>>>>>> 85141625
     auto cbs = make_shared<HttpClientSimpleCallbacks>(onResponse);
     HttpRequest::Content content(body, type);
     if (isPut) {
@@ -171,13 +135,9 @@
         int oldDone = done;
         ML::futex_wait(done, oldDone);
     }
-<<<<<<< HEAD
 
     loop.shutdown();
 
-=======
-    
->>>>>>> 85141625
     return response;
 }
 
@@ -204,12 +164,7 @@
         ::fprintf(stderr, "request to bad ip\n");
         string baseUrl("http://123.234.12.23");
         auto resp = doGetRequest(baseUrl, "/");
-<<<<<<< HEAD
         BOOST_CHECK_EQUAL(get<0>(resp), HttpClientError::CouldNotConnect);
-=======
-        BOOST_CHECK_EQUAL(get<0>(resp),
-                          HttpClientError::COULD_NOT_CONNECT);
->>>>>>> 85141625
         BOOST_CHECK_EQUAL(get<1>(resp), 0);
     }
 #endif
@@ -222,12 +177,7 @@
         ::fprintf(stderr, "request to bad hostname\n");
         string baseUrl("http://somewhere.lost");
         auto resp = doGetRequest(baseUrl, "/");
-<<<<<<< HEAD
         BOOST_CHECK_EQUAL(get<0>(resp), HttpClientError::HostNotFound);
-=======
-        BOOST_CHECK_EQUAL(get<0>(resp),
-                          HttpClientError::HostNotFound);
->>>>>>> 85141625
         BOOST_CHECK_EQUAL(get<1>(resp), 0);
     }
 #endif
@@ -236,14 +186,8 @@
     {
         ::fprintf(stderr, "request with timeout\n");
         string baseUrl("http://127.0.0.1:" + to_string(service.port()));
-<<<<<<< HEAD
         auto resp = doGetRequest(baseUrl, "/timeout", {}, {}, 1);
         BOOST_CHECK_EQUAL(get<0>(resp), HttpClientError::Timeout);
-=======
-        auto resp = doGetRequest(baseUrl, "/timeout", {}, 1);
-        BOOST_CHECK_EQUAL(get<0>(resp),
-                          HttpClientError::Timeout);
->>>>>>> 85141625
         BOOST_CHECK_EQUAL(get<1>(resp), 0);
     }
 
@@ -280,11 +224,7 @@
     /* headers and cookies */
     {
         string baseUrl("http://127.0.0.1:" + to_string(service.port()));
-<<<<<<< HEAD
         auto resp = doGetRequest(baseUrl, "/headers", {},
-=======
-        auto resp = doGetRequest(baseUrl, "/headers",
->>>>>>> 85141625
                                  {{"someheader", "somevalue"}});
         Json::Value expBody;
         expBody["accept"] = "*/*";
@@ -369,11 +309,7 @@
     service.start();
 
     string baseUrl("http://127.0.0.1:" + to_string(service.port()));
-<<<<<<< HEAD
     auto resp = doDeleteRequest(baseUrl, "/deleteMe", {}, {}, 1);
-=======
-    auto resp = doDeleteRequest(baseUrl, "/deleteMe", {}, 1);
->>>>>>> 85141625
 
     BOOST_CHECK_EQUAL(get<0>(resp), HttpClientError::None);
     BOOST_CHECK_EQUAL(get<1>(resp), 200);
@@ -391,7 +327,6 @@
     string baseUrl("http://127.0.0.1:"
                    + to_string(service.port()));
 
-<<<<<<< HEAD
     MessageLoop loop;
     loop.start();
 
@@ -400,12 +335,6 @@
 
     size_t maxRequests(500);
     int done(0);
-=======
-    string baseUrl("http://127.0.0.1:" + to_string(service.port()));
-
-    auto client = make_shared<HttpClient>(baseUrl, 4);
-    auto & clientRef = *client.get();
->>>>>>> 85141625
 
     auto makeBody = [&] (size_t i) {
         int multiplier = (i < maxRequests / 2) ? -2 : 2;
@@ -537,19 +466,12 @@
         ::fprintf(stderr, "performed %d requests; missed: %d\n",
                   maxReqs, missedReqs);
 
-<<<<<<< HEAD
         loop.shutdown();
     };
 
     doStressTest(1);
     doStressTest(8);
     doStressTest(128);
-=======
-    while (numResponses < maxReqs) {
-        int old(numResponses);
-        ML::futex_wait(numResponses, old);
-    }
->>>>>>> 85141625
 }
 #endif
 
@@ -622,13 +544,9 @@
     string baseUrl("http://127.0.0.1:"
                    + to_string(service.port()));
 
-<<<<<<< HEAD
     auto client = make_shared<HttpClient>(baseUrl, 4, 0);
     loop.addSource("client", client);
     client->waitConnectionState(AsyncEventSource::CONNECTED);
-=======
-    auto client = make_shared<HttpClient>(baseUrl, 4);
->>>>>>> 85141625
 
     atomic<int> pending(0);
     int done(0);
@@ -657,12 +575,8 @@
         cerr << "requests done: " + to_string(done) + "\n";
     }
 
-<<<<<<< HEAD
     loop.removeSource(client.get());
     client->waitConnectionState(AsyncEventSource::DISCONNECTED);
-=======
-    service.shutdown();
->>>>>>> 85141625
 }
 #endif
 
@@ -680,13 +594,8 @@
     string baseUrl("http://127.0.0.1:"
                    + to_string(service.port()));
 
-<<<<<<< HEAD
     auto client = make_shared<HttpClient>(baseUrl);
     client->debug(true);
-=======
-    auto client = make_shared<HttpClient>(baseUrl, 4);
-    client->enableDebug(true);
->>>>>>> 85141625
     client->sendExpect100Continue(true);
 
     HttpHeader sentHeaders;
