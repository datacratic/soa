--- conflicted
+++ resolved
@@ -452,25 +452,9 @@
                   maxReqs, missedReqs);
     };
 
-<<<<<<< HEAD
     doStressTest(1);
     doStressTest(8);
     doStressTest(128);
-=======
-    /* move constructor */
-    cerr << "testing move constructor\n";
-    auto makeClient = [&] () {
-        return HttpClient(baseUrl, 1);
-    };
-    HttpClient client1(move(makeClient()));
-    doGet(client1);
-
-    /* move assignment operator */
-    cerr << "testing move assignment op.\n";
-    HttpClient client2("http://nowhere", 1);
-    client2 = move(client1);
-    doGet(client2);
->>>>>>> ee71549c
 }
 #endif
 
@@ -532,6 +516,112 @@
 #endif
 
 #if 1
+BOOST_AUTO_TEST_CASE( test_http_client_expect_100_continue )
+{
+    ML::Watchdog watchdog(10);
+    cerr << "client_expect_100_continue" << endl;
+
+    auto proxies = make_shared<ServiceProxies>();
+
+    HttpUploadService service(proxies);
+    service.start();
+
+    string baseUrl("http://127.0.0.1:"
+                   + to_string(service.port()));
+
+    auto client = make_shared<HttpClient>(baseUrl);
+    client->debug(true);
+    client->sendExpect100Continue(true);
+
+    MessageLoop loop;
+    loop.addSource("HttpClient", client);
+    loop.start();
+
+    HttpHeader sentHeaders;
+
+    auto getClientHeader = [&] (const string & body,
+                                const string & headerKey) {
+        Json::Value jsonValue = Json::parse(body);
+        return jsonValue["headers"][headerKey].asString();
+    };
+
+    {
+        int done(false);
+        string body;
+        auto callbacks = std::make_shared<HttpClientSimpleCallbacks>(
+            [&] (const HttpRequest &, HttpClientError error,
+                 int statusCode, std::string &&,
+                 std::string && newBody) {
+            BOOST_CHECK_EQUAL(error, HttpClientError::None);
+            BOOST_CHECK_EQUAL(statusCode, 200);
+            body = move(newBody);
+            done = true;
+            ML::futex_wake(done);
+        });
+
+        const std::string& smallPayload = randomString(20);
+        HttpRequest::Content content(smallPayload, "application/x-nothing");
+        client->post("/post-test", callbacks, content);
+
+        while (!done) {
+            ML::futex_wait(done, false);
+        }
+
+        BOOST_CHECK_EQUAL(getClientHeader(body, "expect"), "");
+    }
+
+    {
+        int done(false);
+        string body;
+        auto callbacks = std::make_shared<HttpClientSimpleCallbacks>(
+            [&](const HttpRequest&, HttpClientError error,
+                int statusCode, std::string &&,
+                std::string&& newBody) {
+            BOOST_CHECK_EQUAL(error, HttpClientError::None);
+            body = move(newBody);
+            done = true;
+            ML::futex_wake(done);
+        });
+
+        const std::string& bigPayload = randomString(2024);
+        HttpRequest::Content content(bigPayload, "application/x-nothing");
+        client->post("/post-test", callbacks, content);
+
+        while (!done) {
+            ML::futex_wait(done, false);
+        }
+
+        BOOST_CHECK_EQUAL(getClientHeader(body, "expect"), "100-continue");
+    }
+
+    client->sendExpect100Continue(false);
+
+    {
+        int done(false);
+        string body;
+        auto callbacks = std::make_shared<HttpClientSimpleCallbacks>(
+            [&](const HttpRequest&, HttpClientError error,
+                int statusCode, std::string&&, std::string&& newBody) {
+            BOOST_CHECK_EQUAL(error, HttpClientError::None);
+            body = move(newBody);
+            done = true;
+            ML::futex_wake(done);
+        });
+
+        const std::string& bigPayload = randomString(2024);
+        HttpRequest::Content content(bigPayload, "application/x-nothing");
+        client->post("/post-test", callbacks, content);
+
+        while (!done) {
+            ML::futex_wait(done, false);
+        }
+
+        BOOST_CHECK_EQUAL(getClientHeader(body, "expect"), "");
+    }
+}
+#endif
+
+#if 1
 /* Test connection restoration after a timeout occurs. */
 BOOST_AUTO_TEST_CASE( test_http_client_connection_timeout )
 {
@@ -589,7 +679,6 @@
 
     string baseUrl("http://127.0.0.1:" + to_string(service.port()));
 
-<<<<<<< HEAD
     /* response sent, "Connection: close" header */
     {
         cerr << "* connection-close\n";
@@ -606,47 +695,16 @@
         auto cbs = make_shared<HttpClientSimpleCallbacks>(onDone);
         client->get("/connection-close", cbs);
         client->get("/", cbs);
-=======
-    auto getClientHeader = [&] (const string & body,
-                                const string & headerKey) {
-        Json::Value jsonValue = Json::parse(body);
-        return jsonValue["headers"][headerKey].asString();
-    };
-
-    {
-        int done(false);
-        string body;
-        auto callbacks = std::make_shared<HttpClientSimpleCallbacks>(
-            [&] (const HttpRequest &, HttpClientError error,
-                 int statusCode, std::string &&,
-                 std::string && newBody)
-        {
-            BOOST_CHECK_EQUAL(error, HttpClientError::None);
-            BOOST_CHECK_EQUAL(statusCode, 200);
-            body = move(newBody);
-            done = true;
-            ML::futex_wake(done);
-        });
-
-        const std::string& smallPayload = randomString(20);
-        HttpRequest::Content content(smallPayload, "application/x-nothing");
-        client->post("/post-test", callbacks, content);
->>>>>>> ee71549c
 
         while (done < 2) {
             ML::futex_wait(done, done);
         }
 
-<<<<<<< HEAD
         loop.removeSourceSync(client.get());
-=======
-        BOOST_CHECK_EQUAL(getClientHeader(body, "expect"), "");
->>>>>>> ee71549c
     }
 
     /* response sent, no "Connection: close" header */
     {
-<<<<<<< HEAD
         cerr << "* no connection-close\n";
         auto client = make_shared<HttpClient>(baseUrl, 1);
         loop.addSource("client", client);
@@ -661,39 +719,16 @@
         auto cbs = make_shared<HttpClientSimpleCallbacks>(onDone);
         client->get("/quiet-connection-close", cbs);
         client->get("/", cbs);
-=======
-        int done(false);
-        string body;
-        auto callbacks = std::make_shared<HttpClientSimpleCallbacks>(
-                [&](const HttpRequest&, HttpClientError error,
-                    int statusCode, std::string &&,
-                    std::string&& newBody)
-        {
-            BOOST_CHECK_EQUAL(error, HttpClientError::None);
-            body = move(newBody);
-            done = true;
-            ML::futex_wake(done);
-        });
-
-        const std::string& bigPayload = randomString(2024);
-        HttpRequest::Content content(bigPayload, "application/x-nothing");
-        client->post("/post-test", callbacks, content);
->>>>>>> ee71549c
 
         while (done < 2) {
             ML::futex_wait(done, done);
         }
 
-<<<<<<< HEAD
         loop.removeSourceSync(client.get());
-=======
-        BOOST_CHECK_EQUAL(getClientHeader(body, "expect"), "100-continue");
->>>>>>> ee71549c
     }
 
     /* response not sent */
     {
-<<<<<<< HEAD
         cerr << "* no response at all\n";
         auto client = make_shared<HttpClient>(baseUrl, 1);
         loop.addSource("client", client);
@@ -708,35 +743,12 @@
         auto cbs = make_shared<HttpClientSimpleCallbacks>(onDone);
         client->get("/abrupt-connection-close", cbs);
         client->get("/", cbs);
-=======
-        int done(false);
-        string body;
-        auto callbacks = std::make_shared<HttpClientSimpleCallbacks>(
-                [&](const HttpRequest&, HttpClientError error,
-                    int statusCode, std::string&&, std::string&& newBody)
-        {
-            BOOST_CHECK_EQUAL(error, HttpClientError::None);
-            body = move(newBody);
-            done = true;
-            ML::futex_wake(done);
-        });
-
-        const std::string& bigPayload = randomString(2024);
-        HttpRequest::Content content(bigPayload, "application/x-nothing");
-        client->post("/post-test", callbacks, content);
->>>>>>> ee71549c
 
         while (done < 2) {
             ML::futex_wait(done, done);
         }
 
-<<<<<<< HEAD
         loop.removeSourceSync(client.get());
     }
 }
-#endif
-=======
-        BOOST_CHECK_EQUAL(getClientHeader(body, "expect"), "");
-    }
-}
->>>>>>> ee71549c
+#endif