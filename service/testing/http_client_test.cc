#define BOOST_TEST_MAIN
#define BOOST_TEST_DYN_LINK

#include <memory>
#include <string>
#include <tuple>
#include <boost/test/unit_test.hpp>

#include "jml/arch/futex.h"
#include "jml/arch/timers.h"
#include "jml/utils/testing/watchdog.h"
#include "soa/service/message_loop.h"
#include "soa/service/rest_proxy.h"
#include "soa/service/http_client.h"
#include "soa/utils/print_utils.h"

#include "test_http_services.h"


using namespace std;
using namespace Datacratic;


/* helpers functions used in tests */
namespace {

typedef tuple<HttpClientError, int, string> ClientResponse;

#define CALL_MEMBER_FN(object, pointer)  (object.*(pointer))

/* sync request helpers */
template<typename Func>
ClientResponse
<<<<<<< HEAD
doRequest(const string & baseUrl, const string & resource,
=======
doRequest(MessageLoop & loop,
          const string & baseUrl, const string & resource,
>>>>>>> bc2d1d09
          Func func,
          const RestParams & queryParams, const RestParams & headers,
          int timeout = -1)
{
    ClientResponse response;

<<<<<<< HEAD
    HttpClient client(baseUrl, 1);
=======
    auto client = make_shared<HttpClient>(baseUrl, 4);
    loop.addSource("client", client);
    client->waitConnectionState(AsyncEventSource::CONNECTED);

>>>>>>> bc2d1d09
    int done(false);
    auto onResponse = [&] (const HttpRequest & rq,
                           HttpClientError error,
                           int status,
                           string && headers,
                           string && body) {
        int & code = get<1>(response);
        code = status;
        string & body_ = get<2>(response);
        body_ = move(body);
        HttpClientError & errorCode = get<0>(response);
        errorCode = error;
        done = true;
        ML::futex_wake(done);
    };
    auto cbs = make_shared<HttpClientSimpleCallbacks>(onResponse);

<<<<<<< HEAD
    CALL_MEMBER_FN(client, func)(resource, cbs, queryParams, headers,
                                 timeout);
=======
    CALL_MEMBER_FN(*client, func)(resource, cbs, queryParams, headers,
                                  timeout);
>>>>>>> bc2d1d09

    while (!done) {
        int oldDone = done;
        ML::futex_wait(done, oldDone);
    }

    loop.removeSource(client.get());
    client->waitConnectionState(AsyncEventSource::DISCONNECTED);

    return response;
}

ClientResponse
<<<<<<< HEAD
doGetRequest(const string & baseUrl, const string & resource,
=======
doGetRequest(MessageLoop & loop,
             const string & baseUrl, const string & resource,
>>>>>>> bc2d1d09
             const RestParams & queryParams = RestParams(),
             const RestParams & headers = RestParams(),
             int timeout = -1)
{
<<<<<<< HEAD
    return doRequest(baseUrl, resource, &HttpClient::get,
=======
    return doRequest(loop, baseUrl, resource, &HttpClient::get,
>>>>>>> bc2d1d09
                     queryParams, headers, timeout);
}

ClientResponse
<<<<<<< HEAD
doDeleteRequest(const string & baseUrl, const string & resource,
=======
doDeleteRequest(MessageLoop & loop,
                const string & baseUrl, const string & resource,
>>>>>>> bc2d1d09
                const RestParams & queryParams = RestParams(),
                const RestParams & headers = RestParams(),
                int timeout = -1)
{
<<<<<<< HEAD
    return doRequest(baseUrl, resource, &HttpClient::del,
=======
    return doRequest(loop, baseUrl, resource, &HttpClient::del,
>>>>>>> bc2d1d09
                     queryParams, headers, timeout);
}

ClientResponse
doUploadRequest(MessageLoop & loop,
                bool isPut,
                const string & baseUrl, const string & resource,
                const string & body, const string & type)
{
    ClientResponse response;

<<<<<<< HEAD
    HttpClient client(baseUrl, 1);
=======
    auto client = make_shared<HttpClient>(baseUrl, 4);
    loop.addSource("client", client);
    client->waitConnectionState(AsyncEventSource::CONNECTED);

>>>>>>> bc2d1d09
    int done(false);
    auto onResponse = [&] (const HttpRequest & rq,
                           HttpClientError error,
                           int status,
                           string && headers,
                           string && body) {
        int & code = get<1>(response);
        code = status;
        string & body_ = get<2>(response);
        body_ = move(body);
        HttpClientError & errorCode = get<0>(response);
        errorCode = error;
        done = true;
        ML::futex_wake(done);
    };

    auto cbs = make_shared<HttpClientSimpleCallbacks>(onResponse);
    HttpRequest::Content content(body, type);
    if (isPut) {
        client.put(resource, cbs, content);
    }
    else {
        client.post(resource, cbs, content);
    }

    while (!done) {
        int oldDone = done;
        ML::futex_wait(done, oldDone);
    }

<<<<<<< HEAD
=======
    loop.removeSource(client.get());
    client->waitConnectionState(AsyncEventSource::DISCONNECTED);

>>>>>>> bc2d1d09
    return response;
}

}

#if 1
BOOST_AUTO_TEST_CASE( test_http_client_get )
{
    cerr << "client_get\n";
    ML::Watchdog watchdog(10);
    auto proxies = make_shared<ServiceProxies>();
    HttpGetService service(proxies);

    service.addResponse("GET", "/coucou", 200, "coucou");
    service.start();

    MessageLoop loop;
    loop.start();

    service.waitListening();

#if 0
    /* request to bad ip
       Note: if the ip resolution timeout is very high on the router, the
       Watchdog timeout might trigger first */
    {
        ::fprintf(stderr, "request to bad ip\n");
        string baseUrl("http://123.234.12.23");
<<<<<<< HEAD
        auto resp = doGetRequest(baseUrl, "/");
=======
        auto resp = doGetRequest(loop, baseUrl, "/");
>>>>>>> bc2d1d09
        BOOST_CHECK_EQUAL(get<0>(resp), HttpClientError::CouldNotConnect);
        BOOST_CHECK_EQUAL(get<1>(resp), 0);
    }
#endif

#if 0
    /* request to bad hostname
       Note: will fail when the name service returns a "default" value for all
       non resolved hosts */
    {
        ::fprintf(stderr, "request to bad hostname\n");
        string baseUrl("http://somewhere.lost");
<<<<<<< HEAD
        auto resp = doGetRequest(baseUrl, "/");
=======
        auto resp = doGetRequest(loop, baseUrl, "/");
>>>>>>> bc2d1d09
        BOOST_CHECK_EQUAL(get<0>(resp), HttpClientError::HostNotFound);
        BOOST_CHECK_EQUAL(get<1>(resp), 0);
    }
#endif

    /* request with timeout */
    {
        ::fprintf(stderr, "request with timeout\n");
        string baseUrl("http://127.0.0.1:" + to_string(service.port()));
<<<<<<< HEAD
        auto resp = doGetRequest(baseUrl, "/timeout", {}, {}, 1);
=======
        auto resp = doGetRequest(loop, baseUrl, "/timeout", {}, {}, 1);
>>>>>>> bc2d1d09
        BOOST_CHECK_EQUAL(get<0>(resp), HttpClientError::Timeout);
        BOOST_CHECK_EQUAL(get<1>(resp), 0);
    }

<<<<<<< HEAD
    /* request connection close  */
    {
        ::fprintf(stderr, "testing behaviour with connection: close\n");
        string baseUrl("http://127.0.0.1:" + to_string(service.port()));
        auto resp = doGetRequest(baseUrl, "/connection-close");
=======
    /* request connection close */
    {
        ::fprintf(stderr, "testing behaviour with connection: close\n");
        string baseUrl("http://127.0.0.1:" + to_string(service.port()));
        auto resp = doGetRequest(loop, baseUrl, "/connection-close");
>>>>>>> bc2d1d09
        BOOST_CHECK_EQUAL(get<0>(resp), HttpClientError::None);
        BOOST_CHECK_EQUAL(get<1>(resp), 204);
    }

    /* request to /nothing -> 404 */
    {
        ::fprintf(stderr, "request with 404\n");
        string baseUrl("http://127.0.0.1:"
                       + to_string(service.port()));
        auto resp = doGetRequest(loop, baseUrl, "/nothing");
        BOOST_CHECK_EQUAL(get<0>(resp), HttpClientError::None);
        BOOST_CHECK_EQUAL(get<1>(resp), 404);
    }

    /* request to /coucou -> 200 + "coucou" */
    {
        ::fprintf(stderr, "request with 200\n");
        string baseUrl("http://127.0.0.1:"
                       + to_string(service.port()));
        auto resp = doGetRequest(loop, baseUrl, "/coucou");
        BOOST_CHECK_EQUAL(get<0>(resp), HttpClientError::None);
        BOOST_CHECK_EQUAL(get<1>(resp), 200);
        BOOST_CHECK_EQUAL(get<2>(resp), "coucou");
    }

    /* headers and cookies */
    {
        string baseUrl("http://127.0.0.1:" + to_string(service.port()));
<<<<<<< HEAD
        auto resp = doGetRequest(baseUrl, "/headers", {},
=======
        auto resp = doGetRequest(loop, baseUrl, "/headers", {},
>>>>>>> bc2d1d09
                                 {{"someheader", "somevalue"}});
        Json::Value expBody;
        expBody["accept"] = "*/*";
        expBody["host"] = baseUrl.substr(7);
        expBody["someheader"] = "somevalue";
        Json::Value jsonBody = Json::parse(get<2>(resp));
        BOOST_CHECK_EQUAL(jsonBody, expBody);
    }

    /* query-params */
    {
        string baseUrl("http://127.0.0.1:" + to_string(service.port()));
<<<<<<< HEAD
        auto resp = doGetRequest(baseUrl, "/query-params",
=======
        auto resp = doGetRequest(loop, baseUrl, "/query-params",
>>>>>>> bc2d1d09
                                 {{"value", "hello"}});
        string body = get<2>(resp);
        BOOST_CHECK_EQUAL(body, "?value=hello");
    }

    service.shutdown();
}
#endif

#if 1
BOOST_AUTO_TEST_CASE( test_http_client_post )
{
    cerr << "client_post\n";
    ML::Watchdog watchdog(10);
    auto proxies = make_shared<ServiceProxies>();
    HttpUploadService service(proxies);
    service.start();

    MessageLoop loop;
    loop.start();

    /* request to /coucou -> 200 + "coucou" */
    {
        string baseUrl("http://127.0.0.1:"
                       + to_string(service.port()));
        auto resp = doUploadRequest(loop, false, baseUrl, "/post-test",
                                    "post body", "application/x-nothing");
        BOOST_CHECK_EQUAL(get<0>(resp), HttpClientError::None);
        BOOST_CHECK_EQUAL(get<1>(resp), 200);
        Json::Value jsonBody = Json::parse(get<2>(resp));
        BOOST_CHECK_EQUAL(jsonBody["verb"], "POST");
        BOOST_CHECK_EQUAL(jsonBody["payload"], "post body");
        BOOST_CHECK_EQUAL(jsonBody["type"], "application/x-nothing");
    }

    service.shutdown();
}
#endif

#if 1
BOOST_AUTO_TEST_CASE( test_http_client_put )
{
    cerr << "client_put\n";
    ML::Watchdog watchdog(10);
    auto proxies = make_shared<ServiceProxies>();
    HttpUploadService service(proxies);
    service.start();

    MessageLoop loop;
    loop.start();

    string baseUrl("http://127.0.0.1:"
                   + to_string(service.port()));
    string bigBody;
    for (int i = 0; i < 65535; i++) {
        bigBody += "this is one big body,";
    }
    auto resp = doUploadRequest(loop, true, baseUrl, "/put-test",
                                bigBody, "application/x-nothing");
    BOOST_CHECK_EQUAL(get<0>(resp), HttpClientError::None);
    BOOST_CHECK_EQUAL(get<1>(resp), 200);
    Json::Value jsonBody = Json::parse(get<2>(resp));
    BOOST_CHECK_EQUAL(jsonBody["verb"], "PUT");
    BOOST_CHECK_EQUAL(jsonBody["payload"], bigBody);
    BOOST_CHECK_EQUAL(jsonBody["type"], "application/x-nothing");

    service.shutdown();
}
#endif

#if 1
BOOST_AUTO_TEST_CASE( http_test_client_delete )
{
    cerr << "client_delete" << endl;
    ML::Watchdog watchdog(10);

    auto proxies = make_shared<ServiceProxies>();
    HttpGetService service(proxies);

    service.addResponse("DELETE", "/deleteMe", 200, "Deleted");
    service.start();

    MessageLoop loop;
    loop.start();

    string baseUrl("http://127.0.0.1:" + to_string(service.port()));
<<<<<<< HEAD
    auto resp = doDeleteRequest(baseUrl, "/deleteMe", {}, {}, 1);
=======
    auto resp = doDeleteRequest(loop, baseUrl, "/deleteMe", {}, {}, 1);
>>>>>>> bc2d1d09

    BOOST_CHECK_EQUAL(get<0>(resp), HttpClientError::None);
    BOOST_CHECK_EQUAL(get<1>(resp), 200);

    service.shutdown();
<<<<<<< HEAD
}
#endif

#if 1
BOOST_AUTO_TEST_CASE( test_http_client_put_multi )
{
    cerr << "client_put_multi\n";
    auto proxies = make_shared<ServiceProxies>();
    HttpUploadService service(proxies);
    service.start();

    string baseUrl("http://127.0.0.1:"
                   + to_string(service.port()));

    auto client = make_shared<HttpClient>(baseUrl, 4);
    size_t maxRequests(500);
    int done(0);

    auto makeBody = [&] (size_t i) {
        int multiplier = (i < maxRequests / 2) ? -2 : 2;
        size_t bodySize = 2000 + multiplier * i;
        string body = ML::format("%.4x", bodySize);
        size_t rndSize = bodySize - body.size();
        body += randomString(rndSize);

        return body;
    };

    for (size_t i = 0; i < maxRequests; i++) {
        auto sendBody = makeBody(i);
        auto onResponse = [ &, sendBody] (const HttpRequest & rq,
                                         HttpClientError error,
                                         int status,
                                         string && headers,
                                         string && body) {
            BOOST_CHECK_EQUAL(error, HttpClientError::None);
            BOOST_CHECK_EQUAL(status, 200);
            Json::Value jsonBody = Json::parse(body);
            BOOST_CHECK_EQUAL(jsonBody["verb"], "PUT");
            BOOST_CHECK_EQUAL(jsonBody["payload"], sendBody);
            BOOST_CHECK_EQUAL(jsonBody["type"], "text/plain");
            done++;
            if (done == maxRequests) {
                ML::futex_wake(done);
            }
        };

        auto cbs = make_shared<HttpClientSimpleCallbacks>(onResponse);
        HttpRequest::Content content(sendBody, "text/plain");
        while (!client->put("/", cbs, content)) {
            ML::sleep(0.2);
        }
    };

    while (done < maxRequests) {
        int oldDone = done;
        ML::futex_wait(done, oldDone);
    }

    service.shutdown();
=======
>>>>>>> bc2d1d09
}
#endif

#if 1
<<<<<<< HEAD
=======
BOOST_AUTO_TEST_CASE( test_http_client_put_multi )
{
    cerr << "client_put_multi\n";
    auto proxies = make_shared<ServiceProxies>();
    HttpUploadService service(proxies);
    service.start();

    string baseUrl("http://127.0.0.1:"
                   + to_string(service.port()));

    MessageLoop loop;
    loop.start();

    auto client = make_shared<HttpClient>(baseUrl);
    loop.addSource("client", client);
    client->waitConnectionState(AsyncEventSource::CONNECTED);

    size_t maxRequests(500);
    int done(0);

    auto makeBody = [&] (size_t i) {
        int multiplier = (i < maxRequests / 2) ? -2 : 2;
        size_t bodySize = 2000 + multiplier * i;
        string body = ML::format("%.4x", bodySize);
        size_t rndSize = bodySize - body.size();
        body += randomString(rndSize);

        return body;
    };

    for (size_t i = 0; i < maxRequests; i++) {
        auto sendBody = makeBody(i);
        auto onResponse = [&, sendBody] (const HttpRequest & rq,
                                         HttpClientError error,
                                         int status,
                                         string && headers,
                                         string && body) {
            BOOST_CHECK_EQUAL(error, HttpClientError::None);
            BOOST_CHECK_EQUAL(status, 200);
            Json::Value jsonBody = Json::parse(body);
            BOOST_CHECK_EQUAL(jsonBody["verb"], "PUT");
            BOOST_CHECK_EQUAL(jsonBody["payload"], sendBody);
            BOOST_CHECK_EQUAL(jsonBody["type"], "text/plain");
            done++;
            if (done == maxRequests) {
                ML::futex_wake(done);
            }
        };

        auto cbs = make_shared<HttpClientSimpleCallbacks>(onResponse);
        HttpRequest::Content content(sendBody, "text/plain");
        while (!client->put("/", cbs, content)) {
            ML::sleep(0.2);
        }
    };

    while (done < maxRequests) {
        int oldDone = done;
        ML::futex_wait(done, oldDone);
    }

    loop.shutdown();
    service.shutdown();
}
#endif

#if 1
>>>>>>> bc2d1d09
/* Ensures that all requests are correctly performed under load, including
   when "Connection: close" is encountered once in a while.
   Not a performance test. */
BOOST_AUTO_TEST_CASE( test_http_client_stress_test )
{
    cerr << "stress_test\n";
    // const int mask = 0x3ff; /* mask to use for displaying counts */
    // ML::Watchdog watchdog(300);
    auto proxies = make_shared<ServiceProxies>();
    auto doStressTest = [&] (int numParallel) {
        ::fprintf(stderr, "stress test with %d parallel connections\n",
                  numParallel);

        HttpGetService service(proxies);
        service.start();
        service.waitListening();

        string baseUrl("http://127.0.0.1:"
                       + to_string(service.port()));

<<<<<<< HEAD
        auto client = make_shared<HttpClient>(baseUrl, numParallel);
        int maxReqs(30000), numReqs(0), missedReqs(0);
        int numResponses(0);

        auto onDone = [&] (const HttpRequest & rq,
                           HttpClientError errorCode, int status,
                           string && headers, string && body) {
            numResponses++;

            BOOST_CHECK_EQUAL(errorCode, HttpClientError::None);
            BOOST_CHECK_EQUAL(status, 200);

=======
        MessageLoop loop;
        loop.start();

        auto client = make_shared<HttpClient>(baseUrl, numParallel);
        loop.addSource("client", client);
        client->waitConnectionState(AsyncEventSource::CONNECTED);

        int maxReqs(30000), numReqs(0), missedReqs(0);
        int numResponses(0);

        auto onDone = [&] (const HttpRequest & rq,
                           HttpClientError errorCode, int status,
                           string && headers, string && body) {
            numResponses++;

            BOOST_CHECK_EQUAL(errorCode, HttpClientError::None);
            BOOST_CHECK_EQUAL(status, 200);

>>>>>>> bc2d1d09
            int bodyNbr;
            try {
                bodyNbr = stoi(body);
            }
            catch (...) {
                ::fprintf(stderr, "exception when parsing body: %s\n",
                          body.c_str());
                throw;
            }

            int lowerLimit = std::max(0, (numResponses - numParallel));
            int upperLimit = std::min(maxReqs, (numResponses + numParallel));
            if (bodyNbr < lowerLimit || bodyNbr > upperLimit) {
                throw ML::Exception("number of returned server requests "
                                    " is anomalous: %d is out of range"
                                    " [%d,*%d,%d]",
                                    bodyNbr, lowerLimit,
                                    numResponses, upperLimit);
            }

            if (numResponses == numReqs) {
                ML::futex_wake(numResponses);
            }
        };
<<<<<<< HEAD
        auto cbs = make_shared<HttpClientSimpleCallbacks>(onDone);

        while (numReqs < maxReqs) {
            const char * url = "/counter";
=======

        while (numReqs < maxReqs) {
            const char * url = "/counter";
            auto cbs = make_shared<HttpClientSimpleCallbacks>(onDone);
>>>>>>> bc2d1d09
            if (client->get(url, cbs)) {
                numReqs++;
                // if ((numReqs & mask) == 0 || numReqs == maxReqs) {
                //     ::fprintf(stderr, "performed %d requests\n", numReqs);
                // }
            }
            else {
                missedReqs++;
            }
        }

        ::fprintf(stderr, "all requests performed, awaiting responses...\n");
        while (numResponses < maxReqs) {
            int old(numResponses);
            ML::futex_wait(numResponses, old);
        }
        ::fprintf(stderr, "performed %d requests; missed: %d\n",
                  maxReqs, missedReqs);
<<<<<<< HEAD
        service.shutdown();
    };

=======

        loop.shutdown();
        service.shutdown();
    };

>>>>>>> bc2d1d09
    doStressTest(1);
    doStressTest(8);
    doStressTest(128);
}
#endif

#if 1
/* Ensure that the move constructor and assignment operator behave
   reasonably well. */
BOOST_AUTO_TEST_CASE( test_http_client_move_constructor )
{
    cerr << "move_constructor\n";
    ML::Watchdog watchdog(30);
    auto proxies = make_shared<ServiceProxies>();

    HttpGetService service(proxies);
    service.addResponse("GET", "/", 200, "coucou");
    service.start();
    service.waitListening();

    MessageLoop loop;
    loop.start();

    string baseUrl("http://127.0.0.1:"
                   + to_string(service.port()));

    auto doGet = [&] (HttpClient & getClient) {
        loop.addSource("client", getClient);
        getClient.waitConnectionState(AsyncEventSource::CONNECTED);

        int done(false);
        auto onDone = [&] (const HttpRequest & rq,
                           HttpClientError errorCode, int status,
                           string && headers, string && body) {
            done = true;
            ML::futex_wake(done);
        };
        auto cbs = make_shared<HttpClientSimpleCallbacks>(onDone);

        getClient.get("/", cbs);
        while (!done) {
            int old = done;
            ML::futex_wait(done, old);
        }

        loop.removeSource(&getClient);
        getClient.waitConnectionState(AsyncEventSource::DISCONNECTED);
    };

    /* move constructor */
    cerr << "testing move constructor\n";
    auto makeClient = [&] () {
        return HttpClient(baseUrl, 1);
    };
    HttpClient client1(move(makeClient()));
    doGet(client1);

    /* move assignment operator */
    cerr << "testing move assignment op.\n";
    HttpClient client2("http://nowhere", 1);
    client2 = move(client1);
    doGet(client2);

    service.shutdown();
}
#endif

#if 1
/* Ensure that an infinite number of requests can be queued when queue size is
 * 0, even from within callbacks. */
BOOST_AUTO_TEST_CASE( test_http_client_unlimited_queue )
{
    static const int maxLevel(4);

    ML::Watchdog watchdog(30);
    auto proxies = make_shared<ServiceProxies>();

    HttpGetService service(proxies);
    service.addResponse("GET", "/", 200, "coucou");
    service.start();
    service.waitListening();

    MessageLoop loop;
    loop.start();

    string baseUrl("http://127.0.0.1:"
                   + to_string(service.port()));

    auto client = make_shared<HttpClient>(baseUrl, 4, 0);
<<<<<<< HEAD
=======
    loop.addSource("client", client);
    client->waitConnectionState(AsyncEventSource::CONNECTED);

>>>>>>> bc2d1d09
    atomic<int> pending(0);
    int done(0);

    function<void(int)> doGet = [&] (int level) {
        pending++;
        auto onDone = [&,level] (const HttpRequest & rq,
                                 HttpClientError errorCode, int status,
                                 string && headers, string && body) {
            if (level < maxLevel) {
                for (int i = 0; i < 10; i++) {
                    doGet(level+1);
                }
            }
            pending--;
            done++;
        };
        auto cbs = make_shared<HttpClientSimpleCallbacks>(onDone);
        client->get("/", cbs);
    };

    doGet(0);

    while (pending > 0) {
        ML::sleep(1);
        cerr << "requests done: " + to_string(done) + "\n";
    }

    loop.shutdown();
    service.shutdown();
}
#endif

#if 1
/* Test connection restoration after a timeout occurs. */
BOOST_AUTO_TEST_CASE( test_http_client_connection_timeout )
{
    ML::Watchdog watchdog(30);
    auto proxies = make_shared<ServiceProxies>();

    HttpGetService service(proxies);
    service.addResponse("GET", "/", 200, "coucou");
    service.start();
    service.waitListening();

<<<<<<< HEAD
    string baseUrl("http://127.0.0.1:" + to_string(service.port()));

    auto client = make_shared<HttpClient>(baseUrl, 1);
    int done(0);
    auto onDone = [&] (const HttpRequest & rq,
                       HttpClientError errorCode, int status,
                       string && headers, string && body) {
        done++;
        ML::futex_wake(done);
    };
    auto cbs = make_shared<HttpClientSimpleCallbacks>(onDone);
    client->get("/timeout", cbs, {}, {}, 1);
    client->get("/", cbs, {}, {}, 1);

    while (done < 2) {
        ML::futex_wait(done, done);
    }

    service.shutdown();
}
#endif

#if 1
/* Test connection restoration after the server closes the connection, under
 * various circumstances. */
BOOST_AUTO_TEST_CASE( test_http_client_connection_closed )
{
    ML::Watchdog watchdog(30);
    auto proxies = make_shared<ServiceProxies>();

    HttpGetService service(proxies);
    service.portToUse = 8080;
    service.addResponse("GET", "/", 200, "coucou");
    service.start();
    service.waitListening();


    string baseUrl("http://127.0.0.1:" + to_string(service.port()));

=======
    MessageLoop loop;
    loop.start();

    string baseUrl("http://127.0.0.1:" + to_string(service.port()));

    auto client = make_shared<HttpClient>(baseUrl, 1);
    client->enableDebug(true);
    loop.addSource("client", client);
    client->waitConnectionState(AsyncEventSource::CONNECTED);

    int done(0);
    auto onDone = [&] (const HttpRequest & rq,
                       HttpClientError errorCode, int status,
                       string && headers, string && body) {
        done++;
        ML::futex_wake(done);
    };
    auto cbs = make_shared<HttpClientSimpleCallbacks>(onDone);
    client->get("/timeout", cbs, {}, {}, 1);
    client->get("/", cbs, {}, {}, 1);

    while (done < 2) {
        ML::futex_wait(done, done);
    }

    loop.shutdown();
    service.shutdown();
}
#endif

#if 1
/* Test connection restoration after the server closes the connection, under
 * various circumstances. */
BOOST_AUTO_TEST_CASE( test_http_client_connection_closed )
{
    ML::Watchdog watchdog(30);
    auto proxies = make_shared<ServiceProxies>();

    HttpGetService service(proxies);
    service.addResponse("GET", "/", 200, "coucou");
    service.start();
    service.waitListening();

    MessageLoop loop;
    loop.start();

    string baseUrl("http://127.0.0.1:" + to_string(service.port()));

>>>>>>> bc2d1d09
    /* response sent, "Connection: close" header */
    {
        cerr << "* connection-close\n";
        auto client = make_shared<HttpClient>(baseUrl, 1);
<<<<<<< HEAD
=======
        loop.addSource("client", client);
        client->waitConnectionState(AsyncEventSource::CONNECTED);

>>>>>>> bc2d1d09
        int done(0);
        auto onDone = [&] (const HttpRequest & rq,
                           HttpClientError errorCode, int status,
                           string && headers, string && body) {
            done++;
            ML::futex_wake(done);
        };
        auto cbs = make_shared<HttpClientSimpleCallbacks>(onDone);
        client->get("/connection-close", cbs);
        client->get("/", cbs);

        while (done < 2) {
            ML::futex_wait(done, done);
        }
<<<<<<< HEAD
=======

        loop.removeSourceSync(client.get());
>>>>>>> bc2d1d09
    }

    /* response sent, no "Connection: close" header */
    {
        cerr << "* no connection-close\n";
        auto client = make_shared<HttpClient>(baseUrl, 1);
<<<<<<< HEAD
=======
        loop.addSource("client", client);
        client->waitConnectionState(AsyncEventSource::CONNECTED);

>>>>>>> bc2d1d09
        int done(0);
        auto onDone = [&] (const HttpRequest & rq,
                           HttpClientError errorCode, int status,
                           string && headers, string && body) {
            done++;
            ML::futex_wake(done);
        };
        auto cbs = make_shared<HttpClientSimpleCallbacks>(onDone);
        client->get("/quiet-connection-close", cbs);
        client->get("/", cbs);

        while (done < 2) {
            ML::futex_wait(done, done);
        }
<<<<<<< HEAD
=======

        loop.removeSourceSync(client.get());
>>>>>>> bc2d1d09
    }

    /* response not sent */
    {
        cerr << "* no response at all\n";
        auto client = make_shared<HttpClient>(baseUrl, 1);
<<<<<<< HEAD
=======
        loop.addSource("client", client);
        client->waitConnectionState(AsyncEventSource::CONNECTED);

>>>>>>> bc2d1d09
        int done(0);
        auto onDone = [&] (const HttpRequest & rq,
                           HttpClientError errorCode, int status,
                           string && headers, string && body) {
            done++;
            ML::futex_wake(done);
        };
        auto cbs = make_shared<HttpClientSimpleCallbacks>(onDone);
        client->get("/abrupt-connection-close", cbs);
        client->get("/", cbs);

        while (done < 2) {
            ML::futex_wait(done, done);
        }
<<<<<<< HEAD
=======

        loop.removeSourceSync(client.get());
>>>>>>> bc2d1d09
    }

    loop.shutdown();
    service.shutdown();
}
#endif<|MERGE_RESOLUTION|>--- conflicted
+++ resolved
@@ -31,26 +31,18 @@
 /* sync request helpers */
 template<typename Func>
 ClientResponse
-<<<<<<< HEAD
-doRequest(const string & baseUrl, const string & resource,
-=======
 doRequest(MessageLoop & loop,
           const string & baseUrl, const string & resource,
->>>>>>> bc2d1d09
           Func func,
           const RestParams & queryParams, const RestParams & headers,
           int timeout = -1)
 {
     ClientResponse response;
 
-<<<<<<< HEAD
-    HttpClient client(baseUrl, 1);
-=======
     auto client = make_shared<HttpClient>(baseUrl, 4);
     loop.addSource("client", client);
     client->waitConnectionState(AsyncEventSource::CONNECTED);
 
->>>>>>> bc2d1d09
     int done(false);
     auto onResponse = [&] (const HttpRequest & rq,
                            HttpClientError error,
@@ -68,13 +60,8 @@
     };
     auto cbs = make_shared<HttpClientSimpleCallbacks>(onResponse);
 
-<<<<<<< HEAD
-    CALL_MEMBER_FN(client, func)(resource, cbs, queryParams, headers,
-                                 timeout);
-=======
     CALL_MEMBER_FN(*client, func)(resource, cbs, queryParams, headers,
                                   timeout);
->>>>>>> bc2d1d09
 
     while (!done) {
         int oldDone = done;
@@ -88,40 +75,24 @@
 }
 
 ClientResponse
-<<<<<<< HEAD
-doGetRequest(const string & baseUrl, const string & resource,
-=======
 doGetRequest(MessageLoop & loop,
              const string & baseUrl, const string & resource,
->>>>>>> bc2d1d09
              const RestParams & queryParams = RestParams(),
              const RestParams & headers = RestParams(),
              int timeout = -1)
 {
-<<<<<<< HEAD
-    return doRequest(baseUrl, resource, &HttpClient::get,
-=======
     return doRequest(loop, baseUrl, resource, &HttpClient::get,
->>>>>>> bc2d1d09
                      queryParams, headers, timeout);
 }
 
 ClientResponse
-<<<<<<< HEAD
-doDeleteRequest(const string & baseUrl, const string & resource,
-=======
 doDeleteRequest(MessageLoop & loop,
                 const string & baseUrl, const string & resource,
->>>>>>> bc2d1d09
                 const RestParams & queryParams = RestParams(),
                 const RestParams & headers = RestParams(),
                 int timeout = -1)
 {
-<<<<<<< HEAD
-    return doRequest(baseUrl, resource, &HttpClient::del,
-=======
     return doRequest(loop, baseUrl, resource, &HttpClient::del,
->>>>>>> bc2d1d09
                      queryParams, headers, timeout);
 }
 
@@ -133,14 +104,10 @@
 {
     ClientResponse response;
 
-<<<<<<< HEAD
-    HttpClient client(baseUrl, 1);
-=======
     auto client = make_shared<HttpClient>(baseUrl, 4);
     loop.addSource("client", client);
     client->waitConnectionState(AsyncEventSource::CONNECTED);
 
->>>>>>> bc2d1d09
     int done(false);
     auto onResponse = [&] (const HttpRequest & rq,
                            HttpClientError error,
@@ -171,12 +138,9 @@
         ML::futex_wait(done, oldDone);
     }
 
-<<<<<<< HEAD
-=======
     loop.removeSource(client.get());
     client->waitConnectionState(AsyncEventSource::DISCONNECTED);
 
->>>>>>> bc2d1d09
     return response;
 }
 
@@ -205,11 +169,7 @@
     {
         ::fprintf(stderr, "request to bad ip\n");
         string baseUrl("http://123.234.12.23");
-<<<<<<< HEAD
-        auto resp = doGetRequest(baseUrl, "/");
-=======
         auto resp = doGetRequest(loop, baseUrl, "/");
->>>>>>> bc2d1d09
         BOOST_CHECK_EQUAL(get<0>(resp), HttpClientError::CouldNotConnect);
         BOOST_CHECK_EQUAL(get<1>(resp), 0);
     }
@@ -222,11 +182,7 @@
     {
         ::fprintf(stderr, "request to bad hostname\n");
         string baseUrl("http://somewhere.lost");
-<<<<<<< HEAD
-        auto resp = doGetRequest(baseUrl, "/");
-=======
         auto resp = doGetRequest(loop, baseUrl, "/");
->>>>>>> bc2d1d09
         BOOST_CHECK_EQUAL(get<0>(resp), HttpClientError::HostNotFound);
         BOOST_CHECK_EQUAL(get<1>(resp), 0);
     }
@@ -236,28 +192,16 @@
     {
         ::fprintf(stderr, "request with timeout\n");
         string baseUrl("http://127.0.0.1:" + to_string(service.port()));
-<<<<<<< HEAD
-        auto resp = doGetRequest(baseUrl, "/timeout", {}, {}, 1);
-=======
         auto resp = doGetRequest(loop, baseUrl, "/timeout", {}, {}, 1);
->>>>>>> bc2d1d09
         BOOST_CHECK_EQUAL(get<0>(resp), HttpClientError::Timeout);
         BOOST_CHECK_EQUAL(get<1>(resp), 0);
     }
 
-<<<<<<< HEAD
-    /* request connection close  */
-    {
-        ::fprintf(stderr, "testing behaviour with connection: close\n");
-        string baseUrl("http://127.0.0.1:" + to_string(service.port()));
-        auto resp = doGetRequest(baseUrl, "/connection-close");
-=======
     /* request connection close */
     {
         ::fprintf(stderr, "testing behaviour with connection: close\n");
         string baseUrl("http://127.0.0.1:" + to_string(service.port()));
         auto resp = doGetRequest(loop, baseUrl, "/connection-close");
->>>>>>> bc2d1d09
         BOOST_CHECK_EQUAL(get<0>(resp), HttpClientError::None);
         BOOST_CHECK_EQUAL(get<1>(resp), 204);
     }
@@ -286,11 +230,7 @@
     /* headers and cookies */
     {
         string baseUrl("http://127.0.0.1:" + to_string(service.port()));
-<<<<<<< HEAD
-        auto resp = doGetRequest(baseUrl, "/headers", {},
-=======
         auto resp = doGetRequest(loop, baseUrl, "/headers", {},
->>>>>>> bc2d1d09
                                  {{"someheader", "somevalue"}});
         Json::Value expBody;
         expBody["accept"] = "*/*";
@@ -303,11 +243,7 @@
     /* query-params */
     {
         string baseUrl("http://127.0.0.1:" + to_string(service.port()));
-<<<<<<< HEAD
-        auto resp = doGetRequest(baseUrl, "/query-params",
-=======
         auto resp = doGetRequest(loop, baseUrl, "/query-params",
->>>>>>> bc2d1d09
                                  {{"value", "hello"}});
         string body = get<2>(resp);
         BOOST_CHECK_EQUAL(body, "?value=hello");
@@ -394,85 +330,16 @@
     loop.start();
 
     string baseUrl("http://127.0.0.1:" + to_string(service.port()));
-<<<<<<< HEAD
-    auto resp = doDeleteRequest(baseUrl, "/deleteMe", {}, {}, 1);
-=======
     auto resp = doDeleteRequest(loop, baseUrl, "/deleteMe", {}, {}, 1);
->>>>>>> bc2d1d09
 
     BOOST_CHECK_EQUAL(get<0>(resp), HttpClientError::None);
     BOOST_CHECK_EQUAL(get<1>(resp), 200);
 
     service.shutdown();
-<<<<<<< HEAD
-}
-#endif
-
-#if 1
-BOOST_AUTO_TEST_CASE( test_http_client_put_multi )
-{
-    cerr << "client_put_multi\n";
-    auto proxies = make_shared<ServiceProxies>();
-    HttpUploadService service(proxies);
-    service.start();
-
-    string baseUrl("http://127.0.0.1:"
-                   + to_string(service.port()));
-
-    auto client = make_shared<HttpClient>(baseUrl, 4);
-    size_t maxRequests(500);
-    int done(0);
-
-    auto makeBody = [&] (size_t i) {
-        int multiplier = (i < maxRequests / 2) ? -2 : 2;
-        size_t bodySize = 2000 + multiplier * i;
-        string body = ML::format("%.4x", bodySize);
-        size_t rndSize = bodySize - body.size();
-        body += randomString(rndSize);
-
-        return body;
-    };
-
-    for (size_t i = 0; i < maxRequests; i++) {
-        auto sendBody = makeBody(i);
-        auto onResponse = [ &, sendBody] (const HttpRequest & rq,
-                                         HttpClientError error,
-                                         int status,
-                                         string && headers,
-                                         string && body) {
-            BOOST_CHECK_EQUAL(error, HttpClientError::None);
-            BOOST_CHECK_EQUAL(status, 200);
-            Json::Value jsonBody = Json::parse(body);
-            BOOST_CHECK_EQUAL(jsonBody["verb"], "PUT");
-            BOOST_CHECK_EQUAL(jsonBody["payload"], sendBody);
-            BOOST_CHECK_EQUAL(jsonBody["type"], "text/plain");
-            done++;
-            if (done == maxRequests) {
-                ML::futex_wake(done);
-            }
-        };
-
-        auto cbs = make_shared<HttpClientSimpleCallbacks>(onResponse);
-        HttpRequest::Content content(sendBody, "text/plain");
-        while (!client->put("/", cbs, content)) {
-            ML::sleep(0.2);
-        }
-    };
-
-    while (done < maxRequests) {
-        int oldDone = done;
-        ML::futex_wait(done, oldDone);
-    }
-
-    service.shutdown();
-=======
->>>>>>> bc2d1d09
-}
-#endif
-
-#if 1
-<<<<<<< HEAD
-=======
+}
+#endif
+
+#if 1
 BOOST_AUTO_TEST_CASE( test_http_client_put_multi )
 {
     cerr << "client_put_multi\n";
@@ -540,7 +407,6 @@
 #endif
 
 #if 1
->>>>>>> bc2d1d09
 /* Ensures that all requests are correctly performed under load, including
    when "Connection: close" is encountered once in a while.
    Not a performance test. */
@@ -561,8 +427,13 @@
         string baseUrl("http://127.0.0.1:"
                        + to_string(service.port()));
 
-<<<<<<< HEAD
+        MessageLoop loop;
+        loop.start();
+
         auto client = make_shared<HttpClient>(baseUrl, numParallel);
+        loop.addSource("client", client);
+        client->waitConnectionState(AsyncEventSource::CONNECTED);
+
         int maxReqs(30000), numReqs(0), missedReqs(0);
         int numResponses(0);
 
@@ -574,26 +445,6 @@
             BOOST_CHECK_EQUAL(errorCode, HttpClientError::None);
             BOOST_CHECK_EQUAL(status, 200);
 
-=======
-        MessageLoop loop;
-        loop.start();
-
-        auto client = make_shared<HttpClient>(baseUrl, numParallel);
-        loop.addSource("client", client);
-        client->waitConnectionState(AsyncEventSource::CONNECTED);
-
-        int maxReqs(30000), numReqs(0), missedReqs(0);
-        int numResponses(0);
-
-        auto onDone = [&] (const HttpRequest & rq,
-                           HttpClientError errorCode, int status,
-                           string && headers, string && body) {
-            numResponses++;
-
-            BOOST_CHECK_EQUAL(errorCode, HttpClientError::None);
-            BOOST_CHECK_EQUAL(status, 200);
-
->>>>>>> bc2d1d09
             int bodyNbr;
             try {
                 bodyNbr = stoi(body);
@@ -618,17 +469,10 @@
                 ML::futex_wake(numResponses);
             }
         };
-<<<<<<< HEAD
-        auto cbs = make_shared<HttpClientSimpleCallbacks>(onDone);
-
-        while (numReqs < maxReqs) {
-            const char * url = "/counter";
-=======
 
         while (numReqs < maxReqs) {
             const char * url = "/counter";
             auto cbs = make_shared<HttpClientSimpleCallbacks>(onDone);
->>>>>>> bc2d1d09
             if (client->get(url, cbs)) {
                 numReqs++;
                 // if ((numReqs & mask) == 0 || numReqs == maxReqs) {
@@ -647,17 +491,11 @@
         }
         ::fprintf(stderr, "performed %d requests; missed: %d\n",
                   maxReqs, missedReqs);
-<<<<<<< HEAD
-        service.shutdown();
-    };
-
-=======
 
         loop.shutdown();
         service.shutdown();
     };
 
->>>>>>> bc2d1d09
     doStressTest(1);
     doStressTest(8);
     doStressTest(128);
@@ -689,6 +527,7 @@
         getClient.waitConnectionState(AsyncEventSource::CONNECTED);
 
         int done(false);
+
         auto onDone = [&] (const HttpRequest & rq,
                            HttpClientError errorCode, int status,
                            string && headers, string && body) {
@@ -747,12 +586,9 @@
                    + to_string(service.port()));
 
     auto client = make_shared<HttpClient>(baseUrl, 4, 0);
-<<<<<<< HEAD
-=======
     loop.addSource("client", client);
     client->waitConnectionState(AsyncEventSource::CONNECTED);
 
->>>>>>> bc2d1d09
     atomic<int> pending(0);
     int done(0);
 
@@ -797,10 +633,16 @@
     service.start();
     service.waitListening();
 
-<<<<<<< HEAD
+    MessageLoop loop;
+    loop.start();
+
     string baseUrl("http://127.0.0.1:" + to_string(service.port()));
 
     auto client = make_shared<HttpClient>(baseUrl, 1);
+    client->enableDebug(true);
+    loop.addSource("client", client);
+    client->waitConnectionState(AsyncEventSource::CONNECTED);
+
     int done(0);
     auto onDone = [&] (const HttpRequest & rq,
                        HttpClientError errorCode, int status,
@@ -816,6 +658,7 @@
         ML::futex_wait(done, done);
     }
 
+    loop.shutdown();
     service.shutdown();
 }
 #endif
@@ -829,74 +672,22 @@
     auto proxies = make_shared<ServiceProxies>();
 
     HttpGetService service(proxies);
-    service.portToUse = 8080;
     service.addResponse("GET", "/", 200, "coucou");
     service.start();
     service.waitListening();
 
+    MessageLoop loop;
+    loop.start();
 
     string baseUrl("http://127.0.0.1:" + to_string(service.port()));
 
-=======
-    MessageLoop loop;
-    loop.start();
-
-    string baseUrl("http://127.0.0.1:" + to_string(service.port()));
-
-    auto client = make_shared<HttpClient>(baseUrl, 1);
-    client->enableDebug(true);
-    loop.addSource("client", client);
-    client->waitConnectionState(AsyncEventSource::CONNECTED);
-
-    int done(0);
-    auto onDone = [&] (const HttpRequest & rq,
-                       HttpClientError errorCode, int status,
-                       string && headers, string && body) {
-        done++;
-        ML::futex_wake(done);
-    };
-    auto cbs = make_shared<HttpClientSimpleCallbacks>(onDone);
-    client->get("/timeout", cbs, {}, {}, 1);
-    client->get("/", cbs, {}, {}, 1);
-
-    while (done < 2) {
-        ML::futex_wait(done, done);
-    }
-
-    loop.shutdown();
-    service.shutdown();
-}
-#endif
-
-#if 1
-/* Test connection restoration after the server closes the connection, under
- * various circumstances. */
-BOOST_AUTO_TEST_CASE( test_http_client_connection_closed )
-{
-    ML::Watchdog watchdog(30);
-    auto proxies = make_shared<ServiceProxies>();
-
-    HttpGetService service(proxies);
-    service.addResponse("GET", "/", 200, "coucou");
-    service.start();
-    service.waitListening();
-
-    MessageLoop loop;
-    loop.start();
-
-    string baseUrl("http://127.0.0.1:" + to_string(service.port()));
-
->>>>>>> bc2d1d09
     /* response sent, "Connection: close" header */
     {
         cerr << "* connection-close\n";
         auto client = make_shared<HttpClient>(baseUrl, 1);
-<<<<<<< HEAD
-=======
         loop.addSource("client", client);
         client->waitConnectionState(AsyncEventSource::CONNECTED);
 
->>>>>>> bc2d1d09
         int done(0);
         auto onDone = [&] (const HttpRequest & rq,
                            HttpClientError errorCode, int status,
@@ -911,23 +702,17 @@
         while (done < 2) {
             ML::futex_wait(done, done);
         }
-<<<<<<< HEAD
-=======
 
         loop.removeSourceSync(client.get());
->>>>>>> bc2d1d09
     }
 
     /* response sent, no "Connection: close" header */
     {
         cerr << "* no connection-close\n";
         auto client = make_shared<HttpClient>(baseUrl, 1);
-<<<<<<< HEAD
-=======
         loop.addSource("client", client);
         client->waitConnectionState(AsyncEventSource::CONNECTED);
 
->>>>>>> bc2d1d09
         int done(0);
         auto onDone = [&] (const HttpRequest & rq,
                            HttpClientError errorCode, int status,
@@ -942,23 +727,17 @@
         while (done < 2) {
             ML::futex_wait(done, done);
         }
-<<<<<<< HEAD
-=======
 
         loop.removeSourceSync(client.get());
->>>>>>> bc2d1d09
     }
 
     /* response not sent */
     {
         cerr << "* no response at all\n";
         auto client = make_shared<HttpClient>(baseUrl, 1);
-<<<<<<< HEAD
-=======
         loop.addSource("client", client);
         client->waitConnectionState(AsyncEventSource::CONNECTED);
 
->>>>>>> bc2d1d09
         int done(0);
         auto onDone = [&] (const HttpRequest & rq,
                            HttpClientError errorCode, int status,
@@ -973,11 +752,8 @@
         while (done < 2) {
             ML::futex_wait(done, done);
         }
-<<<<<<< HEAD
-=======
 
         loop.removeSourceSync(client.get());
->>>>>>> bc2d1d09
     }
 
     loop.shutdown();
