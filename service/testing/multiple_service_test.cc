--- conflicted
+++ resolved
@@ -23,12 +23,9 @@
 #include <thread>
 #include "soa/service/zmq_utils.h"
 #include "soa/service/zookeeper.h"
-<<<<<<< HEAD
 #include <sys/types.h>
 #include <sys/stat.h>
 #include <fcntl.h>
-=======
->>>>>>> 8c19a0ef
 
 using namespace std;
 using namespace ML;
@@ -93,7 +90,6 @@
     ZmqNamedClientBus toClients;
 };
 
-<<<<<<< HEAD
 struct _zhandle {
     int fd;
 };
@@ -296,9 +292,7 @@
     ServiceDiscoveryScenario &scenario;
 };
 
-=======
 // FIXME this test is failing on AWS
->>>>>>> 8c19a0ef
 #if 0
 BOOST_AUTO_TEST_CASE( test_service_zk_disconnect )
 {
@@ -381,16 +375,12 @@
 }
 #endif
 
-<<<<<<< HEAD
 std::string formatHost(const std::string &host, int port) {
     return ML::format("%s:%d", host.c_str(), port);
 }
 
+
 #if 0
-
-=======
-#if 1
->>>>>>> 8c19a0ef
 BOOST_AUTO_TEST_CASE( test_early_connection )
 {
     /** Test that we can do a "connect", then start the service, and
@@ -447,10 +437,7 @@
 }
 #endif
 
-<<<<<<< HEAD
 #if 0
-=======
->>>>>>> 8c19a0ef
 BOOST_AUTO_TEST_CASE( test_multiple_services )
 {
     ZooKeeper::TemporaryServer zookeeper;
@@ -535,7 +522,7 @@
         ML::sleep(0.1);
 
     std::cerr << "Expiring session\n";
-    scenario.expireSession("connectionProxy");
+    scenario.expireSession("endpointProxy");
 
     ML::sleep(10);
 }