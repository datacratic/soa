/* mongo_temporary_server.h                                        -*- C++ -*-
   Sunil Rottoo, 2 September 2014
   Copyright (c) 2014 Datacratic Inc.  All rights reserved.

   A temporary server for testing of mongo-based services.  Starts one up in a
   temporary directory and gives the uri to connect to.

   NOTE: This is not a self-contained util. mongod need to be installed prior
         to using mongo_temporary_server.
*/

#pragma once

#include "jml/utils/environment.h"
#include "jml/utils/file_functions.h"
#include "jml/arch/timers.h"
#include <sys/stat.h>
#include <sys/types.h>
#include <sys/wait.h>
#include <sys/un.h>
#include <sys/socket.h>
#include <sys/prctl.h>
#include <signal.h>
#include <boost/noncopyable.hpp>
#include <boost/filesystem.hpp>
#include "soa/service/message_loop.h"
#include "soa/service/runner.h"
#include "soa/service/sink.h"
namespace Mongo {

struct MongoTemporaryServer : boost::noncopyable {
<<<<<<< HEAD
    MongoTemporaryServer(const std::string & uniquePath = "",
                         const int portNum = 28356);
=======

    MongoTemporaryServer(std::string uniquePath = "");
>>>>>>> 114d1b0d
    ~MongoTemporaryServer();
    
    void testConnection();
    void start();
    void suspend();
    void resume();
    void shutdown();
    int getPortNum() {
        return portNum;
    }

private:
    enum State { Inactive, Stopped, Suspended, Running };
    State state;
    std::string uniquePath_;
    std::string socketPath_;
    std::string logfile_;
    int serverPid;
    Datacratic::MessageLoop loop_;
    Datacratic::Runner runner_;
    int portNum;
};

} // namespace Mongo<|MERGE_RESOLUTION|>--- conflicted
+++ resolved
@@ -29,13 +29,8 @@
 namespace Mongo {
 
 struct MongoTemporaryServer : boost::noncopyable {
-<<<<<<< HEAD
-    MongoTemporaryServer(const std::string & uniquePath = "",
-                         const int portNum = 28356);
-=======
 
     MongoTemporaryServer(std::string uniquePath = "");
->>>>>>> 114d1b0d
     ~MongoTemporaryServer();
     
     void testConnection();
@@ -43,9 +38,6 @@
     void suspend();
     void resume();
     void shutdown();
-    int getPortNum() {
-        return portNum;
-    }
 
 private:
     enum State { Inactive, Stopped, Suspended, Running };
@@ -56,7 +48,6 @@
     int serverPid;
     Datacratic::MessageLoop loop_;
     Datacratic::Runner runner_;
-    int portNum;
 };
 
 } // namespace Mongo