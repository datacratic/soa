--- conflicted
+++ resolved
@@ -165,11 +165,7 @@
             return false;
         }
 
-<<<<<<< HEAD
-        queue_.emplace(move(message));
-=======
         queue_.emplace(std::move(message));
->>>>>>> afc97d91
         if (!pending_) {
             pending_ = true;
             wakeup_.signal();
@@ -191,11 +187,7 @@
         messages.reserve(number);
 
         for (size_t i = 0; i < number; i++) {
-<<<<<<< HEAD
-            messages.emplace_back(move(queue_.front()));
-=======
             messages.emplace_back(std::move(queue_.front()));
->>>>>>> afc97d91
             queue_.pop();
         }
 
