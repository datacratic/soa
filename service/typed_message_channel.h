--- conflicted
+++ resolved
@@ -106,11 +106,7 @@
      * otherwise it will stop after the first invocation and until the queue
      * has been emptied completely. It is the receiver's responsibility to
      * consume the queue using "pop_front". */
-<<<<<<< HEAD
-    typedef std::function<bool ()> OnNotify;
-=======
     typedef std::function<void ()> OnNotify;
->>>>>>> 21236ece
 
     /* "onNotify": callback used when one or more messages are reported in the
      * queue
@@ -131,29 +127,16 @@
     virtual bool processOne()
     {
         while (wakeup_.tryRead());
-        bool retry = onNotify();
+        onNotify();
         
-<<<<<<< HEAD
-        Guard guard(queueLock_);
-        if (retry && pending_) {
-            wakeup_.signal();
-        }
-
         return false;
     }
 
-    virtual bool onNotify()
-=======
-        return false;
-    }
-
     virtual void onNotify()
->>>>>>> 21236ece
-    {
-        if (!onNotify_) {
-            return false;
-        }
-        return onNotify_();
+    {
+        if (onNotify_) {
+            onNotify_();
+        }
     }
 
     /* reset the maximum number of messages */
@@ -212,12 +195,11 @@
     }
 
 private:
-    size_t maxMessages_;
-
     typedef std::mutex Mutex;
     typedef std::unique_lock<Mutex> Guard;
     Mutex queueLock_;
     std::queue<Message> queue_;
+    size_t maxMessages_;
 
     ML::Wakeup_Fd wakeup_;
 
