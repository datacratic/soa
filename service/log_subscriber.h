/* log_subscriber.h                                                  -*-C++-*-
   Mathieu Vadnais, December 2014
   Copyright (c) 2014 Datacratic.  All rights reserved.

*/

#pragma once

#include <memory>
#include <string>
#include <vector>
#include <functional>

#include "soa/types/date.h"
#include "soa/service/ilogger.h"


<<<<<<< HEAD
typedef std::function<void (Date, uint16_t,
                            const std::string &,
                            const std::string &)> OnMessageReceived;
=======
namespace Datacratic {
>>>>>>> b556b507

/****************************************************************************/
/* LOG SUBSCRIBER                                                           */
/****************************************************************************/

/* This struct is responsible for subscribing to a topic and channel. */
struct LogSubscriber {
    LogSubscriber(const std::string & loggerType,
                  const std::string & loggerUrl,
                  const OnMessageReceived & onMessageReceived = nullptr);

    ~LogSubscriber(){}

    void init(const std::string & loggerUrl);
    void subscribe(const std::string & topic, const std::string & channel);

    void consumeMessage(const std::string & messageId);

private:
    std::shared_ptr<ILogger> logger;
};

} // namespace Datacratic<|MERGE_RESOLUTION|>--- conflicted
+++ resolved
@@ -15,13 +15,10 @@
 #include "soa/service/ilogger.h"
 
 
-<<<<<<< HEAD
 typedef std::function<void (Date, uint16_t,
                             const std::string &,
                             const std::string &)> OnMessageReceived;
-=======
 namespace Datacratic {
->>>>>>> b556b507
 
 /****************************************************************************/
 /* LOG SUBSCRIBER                                                           */
