# services makefile
# Jeremy Barnes, 29 May 2012


LIBOPSTATS_SOURCES := \
	statsd_connector.cc carbon_connector.cc stat_aggregator.cc process_stats.cc

LIBOPSTATS_LINK := \
	ACE arch utils boost_thread types

$(eval $(call library,opstats,$(LIBOPSTATS_SOURCES),$(LIBOPSTATS_LINK)))



LIBRECOSET_ZEROMQ_SOURCES := \
	socket_per_thread.cc \
	zmq_utils.cc

LIBRECOSET_ZEROMQ_LINK := \
	zmq

$(eval $(call library,zeromq,$(LIBRECOSET_ZEROMQ_SOURCES),$(LIBRECOSET_ZEROMQ_LINK)))


LIBRECOSET_RUNNERCOMMON_SOURCES := \
	runner_common.cc

LIBRECOSET_RUNNERCOMMON_LINK :=

$(eval $(call library,runner_common,$(LIBRECOSET_RUNNERCOMMON_SOURCES),$(LIBRECOSET_RUNNERCOMMON_LINK)))
$(eval $(call program,runner_helper,runner_common arch))


# ASIO SERVICES

LIBASIOSERVICES_SOURCES := \
	asio_threaded_loop.cc

LIBASIOSERVICES_LINK := \
	arch \
	boost_system

$(eval $(call library,asio_services, \
	$(LIBASIOSERVICES_SOURCES), \
	$(LIBASIOSERVICES_LINK)))


# SERVICES

LIBSERVICES_SOURCES := \
	transport.cc \
	endpoint.cc \
	connection_handler.cc \
	http_endpoint.cc \
	json_endpoint.cc \
	active_endpoint.cc \
	passive_endpoint.cc \
	chunked_http_endpoint.cc \
	epoller.cc \
	epoll_loop.cc \
	http_header.cc \
	port_range_service.cc \
	service_base.cc \
	message_loop.cc \
	loop_monitor.cc \
	named_endpoint.cc \
	zookeeper_configuration_service.cc \
	zmq_endpoint.cc \
	async_event_source.cc \
	async_writer_source.cc \
	tcp_client.cc \
	rest_service_endpoint.cc \
	http_named_endpoint.cc \
	rest_proxy.cc \
	rest_request_router.cc \
	rest_request_binding.cc \
	runner.cc \
	sink.cc \
	openssl_threading.cc \
	zookeeper.cc \
	http_client.cc \
	http_client_v1.cc \
	http_client_v2.cc \
<<<<<<< HEAD
	http_client_v3.cc \
=======
>>>>>>> bc2d1d09
	http_parsers.cc \
	http_rest_proxy.cc \
	xml_helpers.cc \
	nprobe.cc \
	logs.cc \
	nsq_event_handler.cc \
    event_publisher.cc \
	event_subscriber.cc \
	nsq_client.cc 

<<<<<<< HEAD
LIBSERVICES_LINK := asio_services opstats curl curlpp boost_regex runner_common zeromq zookeeper_mt ACE arch utils jsoncpp boost_thread zmq types tinyxml2 boost_system value_description
=======
LIBSERVICES_LINK := opstats curl curlpp boost_regex runner_common zeromq zookeeper_mt ACE arch utils jsoncpp boost_thread zmq types tinyxml2 boost_system value_description crypto
>>>>>>> bc2d1d09

$(eval $(call library,services,$(LIBSERVICES_SOURCES),$(LIBSERVICES_LINK)))
$(eval $(call set_compile_option,runner.cc,-DBIN=\"$(BIN)\"))

$(LIB)/libservices.so: $(BIN)/runner_helper


LIBENDPOINT_SOURCES := \

LIBENDPOINT_LINK := \
	services

$(eval $(call library,endpoint,$(LIBENDPOINT_SOURCES),$(LIBENDPOINT_LINK)))


LIBCLOUD_SOURCES := \
	fs_utils.cc \
	sftp.cc \
	s3.cc \
	sns.cc \
	aws.cc \
	sqs.cc

LIBCLOUD_LINK := crypto++ curlpp utils arch types tinyxml2 services ssh2 boost_filesystem value_description


$(eval $(call library,cloud,$(LIBCLOUD_SOURCES),$(LIBCLOUD_LINK)))


LIBREDIS_SOURCES := \
	redis.cc

LIBREDIS_LINK := hiredis utils types boost_thread

$(eval $(call library,redis,$(LIBREDIS_SOURCES),$(LIBREDIS_LINK)))


$(eval $(call program,s3_transfer_cmd,cloud boost_program_options boost_filesystem utils))
$(eval $(call program,s3tee,cloud boost_program_options utils))
$(eval $(call program,s3cp,cloud boost_program_options utils))
$(eval $(call program,s3_multipart_cmd,cloud boost_program_options utils))
$(eval $(call program,syslog_trace,services))
$(eval $(call program,s3cat,cloud boost_program_options utils))
$(eval $(call program,sns_send,cloud boost_program_options utils))

SERVICEDUMP_LINK = services boost_program_options

$(eval $(call program,service_dump,$(SERVICEDUMP_LINK)))


$(eval $(call include_sub_make,service_js,js,service_js.mk))
$(eval $(call include_sub_make,service_testing,testing,service_testing.mk))<|MERGE_RESOLUTION|>--- conflicted
+++ resolved
@@ -81,10 +81,7 @@
 	http_client.cc \
 	http_client_v1.cc \
 	http_client_v2.cc \
-<<<<<<< HEAD
 	http_client_v3.cc \
-=======
->>>>>>> bc2d1d09
 	http_parsers.cc \
 	http_rest_proxy.cc \
 	xml_helpers.cc \
@@ -93,13 +90,9 @@
 	nsq_event_handler.cc \
     event_publisher.cc \
 	event_subscriber.cc \
-	nsq_client.cc 
+	nsq_client.cc
 
-<<<<<<< HEAD
-LIBSERVICES_LINK := asio_services opstats curl curlpp boost_regex runner_common zeromq zookeeper_mt ACE arch utils jsoncpp boost_thread zmq types tinyxml2 boost_system value_description
-=======
-LIBSERVICES_LINK := opstats curl curlpp boost_regex runner_common zeromq zookeeper_mt ACE arch utils jsoncpp boost_thread zmq types tinyxml2 boost_system value_description crypto
->>>>>>> bc2d1d09
+LIBSERVICES_LINK := asio_services opstats curl curlpp boost_regex runner_common zeromq zookeeper_mt ACE arch utils jsoncpp boost_thread zmq types tinyxml2 boost_system value_description crypto
 
 $(eval $(call library,services,$(LIBSERVICES_SOURCES),$(LIBSERVICES_LINK)))
 $(eval $(call set_compile_option,runner.cc,-DBIN=\"$(BIN)\"))
