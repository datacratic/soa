--- conflicted
+++ resolved
@@ -51,11 +51,9 @@
 	sink.cc \
 	zookeeper.cc \
 	http_client.cc \
-<<<<<<< HEAD
+	http_client_v1.cc \
+	http_client_v2.cc \
 	http_parsers.cc \
-=======
-	http_client_v1.cc \
->>>>>>> ee71549c
 	http_rest_proxy.cc \
 	xml_helpers.cc \
 	nprobe.cc \
