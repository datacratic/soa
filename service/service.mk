# services makefile
# Jeremy Barnes, 29 May 2012


LIBOPSTATS_SOURCES := \
	statsd_connector.cc carbon_connector.cc stat_aggregator.cc process_stats.cc

LIBOPSTATS_LINK := \
	ACE arch utils boost_thread types

$(eval $(call library,opstats,$(LIBOPSTATS_SOURCES),$(LIBOPSTATS_LINK)))



LIBRECOSET_ZEROMQ_SOURCES := \
	socket_per_thread.cc \
	zmq_utils.cc

LIBRECOSET_ZEROMQ_LINK := \
	zmq

$(eval $(call library,zeromq,$(LIBRECOSET_ZEROMQ_SOURCES),$(LIBRECOSET_ZEROMQ_LINK)))

LIBSERVICES_SOURCES := \
	transport.cc \
	endpoint.cc \
	connection_handler.cc \
	http_endpoint.cc \
	json_endpoint.cc \
	active_endpoint.cc \
	passive_endpoint.cc \
	chunked_http_endpoint.cc \
	epoller.cc \
	http_header.cc \
	port_range_service.cc \
	service_base.cc \
	message_loop.cc \
	loop_monitor.cc \
	named_endpoint.cc \
	zookeeper_configuration_service.cc \
	zmq_endpoint.cc \
	async_event_source.cc \
	async_writer_source.cc \
<<<<<<< HEAD
=======
	tcp_client.cc \
>>>>>>> b2cf8020
	rest_service_endpoint.cc \
	http_named_endpoint.cc \
	rest_proxy.cc \
	rest_request_router.cc \
	rest_request_binding.cc \
	runner.cc \
	sink.cc \
	tcp_socket.cc \
	zookeeper.cc \
	http_client.cc \
	http_parsers.cc \
	http_rest_proxy.cc \
	xml_helpers.cc \
	nprobe.cc \
	logs.cc

LIBSERVICES_LINK := opstats curl curlpp boost_regex zeromq zookeeper_mt ACE arch utils jsoncpp boost_thread zmq types tinyxml2 boost_system value_description

$(eval $(call library,services,$(LIBSERVICES_SOURCES),$(LIBSERVICES_LINK)))


LIBENDPOINT_SOURCES := \

LIBENDPOINT_LINK := \
	services

$(eval $(call library,endpoint,$(LIBENDPOINT_SOURCES),$(LIBENDPOINT_LINK)))




LIBCLOUD_SOURCES := \
	fs_utils.cc \
	sftp.cc \
	s3.cc \
	sns.cc \
	aws.cc \
	sqs.cc

LIBCLOUD_LINK := crypto++ curlpp utils arch types tinyxml2 services ssh2 boost_filesystem value_description


$(eval $(call library,cloud,$(LIBCLOUD_SOURCES),$(LIBCLOUD_LINK)))


LIBREDIS_SOURCES := \
	redis.cc

LIBREDIS_LINK := hiredis utils types boost_thread

$(eval $(call library,redis,$(LIBREDIS_SOURCES),$(LIBREDIS_LINK)))


$(eval $(call program,s3_transfer_cmd,cloud boost_program_options boost_filesystem utils))
$(eval $(call program,s3tee,cloud boost_program_options utils))
$(eval $(call program,s3cp,cloud boost_program_options utils))
$(eval $(call program,s3_multipart_cmd,cloud boost_program_options utils))
$(eval $(call program,syslog_trace,services))
$(eval $(call program,s3cat,cloud boost_program_options utils))
$(eval $(call program,sns_send,cloud boost_program_options utils))

SERVICEDUMP_LINK = services boost_program_options

$(eval $(call program,service_dump,$(SERVICEDUMP_LINK)))


$(eval $(call include_sub_make,service_js,js,service_js.mk))
$(eval $(call include_sub_make,service_testing,testing,service_testing.mk))
<|MERGE_RESOLUTION|>--- conflicted
+++ resolved
@@ -41,10 +41,7 @@
 	zmq_endpoint.cc \
 	async_event_source.cc \
 	async_writer_source.cc \
-<<<<<<< HEAD
-=======
 	tcp_client.cc \
->>>>>>> b2cf8020
 	rest_service_endpoint.cc \
 	http_named_endpoint.cc \
 	rest_proxy.cc \
