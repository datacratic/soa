#include <errno.h>
#include <poll.h>
#include <string.h>
#include <stdlib.h>
#include <sys/epoll.h>
#include <sys/timerfd.h>

#include "jml/arch/cmp_xchg.h"
#include "jml/arch/timers.h"
#include "jml/arch/exception.h"
#include "jml/utils/string_functions.h"

#include "soa/types/url.h"
#include "soa/service/message_loop.h"
#include "soa/service/http_header.h"

#include "http_client.h"


using namespace std;
using namespace Datacratic;


/* HTTP REQUEST */

void
HttpRequest::
makeRequestStr()
    noexcept
{
    Url url(url_);
    requestStr_.reserve(10000);
    requestStr_ = verb_ + " " + url.path();
    string query = url.query();
    if (query.size() > 0) {
        requestStr_ += "?" + query;
    }
    requestStr_ += " HTTP/1.1\r\n";

<<<<<<< HEAD
    requestStr_ += "Host: "+ url.host();
    int port = url.port();
    if (port > 0) {
        requestStr_ += ":" + to_string(port);
    }
    requestStr_ += "\r\nAccept: */*\r\n";
    for (const auto & header: headers_) {
        requestStr_ += header.first + ":" + header.second + "\r\n";
    }
    if (!content_.isVoid()) {
        requestStr_ += ("Content-Length: "
                        + to_string(content_.size()) + "\r\n");
        requestStr_ += "Content-Type: " + content_.contentType() + "\r\n";
    }
    requestStr_ += "\r\n";
=======
    return error;
}

}


/* HTTPCLIENTERROR */

std::ostream &
Datacratic::
operator << (std::ostream & stream, HttpClientError error)
{
    return stream << HttpClientCallbacks::errorMessage(error);
>>>>>>> 44df8cea
}


/* HTTPCLIENTCALLBACKS */

#if 0
const string &
HttpClientCallbacks::
errorMessage(HttpClientError errorCode)
{
    static const string none = "No error";
    static const string unknown = "Unknown error";
    static const string hostNotFound = "Host not found";
    static const string couldNotConnect = "Could not connect";
    static const string timeout = "Request timed out";

    switch (errorCode) {
    case HttpClientError::SUCCESS:
        return none;
    case HttpClientError::UNKNOWN:
        return unknown;
    case HttpClientError::TIMEOUT:
        return timeout;
    case HttpClientError::HOST_UNKNOWN:
        return hostNotFound;
    case HttpClientError::COULD_NOT_CONNECT:
        return couldNotConnect;
    default:
        throw ML::Exception("invalid error code");
    };
}
#endif

void
HttpClientCallbacks::
startResponse(const HttpRequest & rq,
              const std::string & httpVersion,
              int code)
{
    // ::fprintf(stderr, "%p: startResponse\n", this);
    onResponseStart(rq, httpVersion, code);
}

void
HttpClientCallbacks::
feedHeader(const HttpRequest & rq,
               const char * data, size_t size)
{
    onHeader(rq, data, size);
}

void
HttpClientCallbacks::
feedBodyData(const HttpRequest & rq,
             const char * data, size_t size)
{
    onData(rq, data, size);
}

void
HttpClientCallbacks::
endResponse(const HttpRequest & rq, int errorCode)
{
    // ::fprintf(stderr, "%p: endResponse\n", this);
    onDone(rq, errorCode);
}

void
HttpClientCallbacks::
onResponseStart(const HttpRequest & rq,
                const string & httpVersion, int code)
{
    if (onResponseStart_)
        onResponseStart_(rq, httpVersion, code);
}

void
HttpClientCallbacks::
onHeader(const HttpRequest & rq, const char * data, size_t size)
{
    if (onHeader_)
        onHeader_(rq, data, size);
}

void
HttpClientCallbacks::
onData(const HttpRequest & rq, const char * data, size_t size)
{
    if (onData_)
        onData_(rq, data, size);
}

void
HttpClientCallbacks::
onDone(const HttpRequest & rq, int errorCode)
{
    if (onDone_)
        onDone_(rq, errorCode);
}


/* HTTP RESPONSE PARSER */

void
HttpResponseParser::
clear()
    noexcept
{
    state_ = 0;
    buffer_.clear();
    remainingBody_ = 0;
    requireClose_ = false;
}

void
HttpResponseParser::
feed(const char * bufferData)
{
    // cerr << "feed: /" + ML::hexify_string(string(bufferData)) + "/\n";
    feed(bufferData, strlen(bufferData));
}

void
HttpResponseParser::
feed(const char * bufferData, size_t bufferSize)
{
    const char * data;
    size_t dataSize;
    bool fromBuffer;

    // cerr << ("data: /"
    //          + ML::hexify_string(string(bufferData, bufferSize))
    //          + "/\n");

    if (buffer_.size() > 0) {
        buffer_.append(bufferData, bufferSize);
        data = buffer_.c_str();
        fromBuffer = true;
        dataSize = buffer_.size();
    }
    else {
        data = bufferData;
        fromBuffer = false;
        dataSize = bufferSize;
    }

    size_t ptr = 0;

    auto skipToChar = [&] (char c, bool throwOnEol) {
        while (ptr < dataSize) {
            if (data[ptr] == c)
                return true;
            else if (throwOnEol
                     && (data[ptr] == '\r' || data[ptr] == '\n')) {
                throw ML::Exception("unexpected end of line");
            }
            ptr++;
        }

        return false;
    };

    // cerr << ("state: " + to_string(state_)
    //          + "; dataSize: " + to_string(dataSize) + "\n");

    while (true) {
        if (ptr == dataSize) {
            if (fromBuffer) {
                buffer_.clear();
            }
            return;
        }
        if (state_ == 0) {
            // status line
            // HTTP/1.1 200 OK

            /* sizeof("HTTP/1.1 200 ") */
            if ((dataSize - ptr) < 16) {
                if (!fromBuffer) {
                    buffer_.assign(data + ptr, dataSize - ptr);
                }
                return;
            }

            if (::memcmp(data + ptr, "HTTP/", 5) != 0) {
                throw ML::Exception("version must start with 'HTTP/'");
            }
            ptr += 5;

            if (!skipToChar(' ', true)) {
                /* post-version ' ' not found even though size is sufficient */
                throw ML::Exception("version too long");
            }
            size_t versionEnd = ptr;

            ptr++;
            size_t codeStart = ptr;
            if (!skipToChar(' ', true)) {
                /* post-code ' ' not found even though size is sufficient */
                throw ML::Exception("code too long");
            }

            size_t codeEnd = ptr;
            int code = ML::antoi(data + codeStart, data + codeEnd);

            /* we skip the whole "reason" string */
            if (!skipToChar('\r', false)) {
                if (!fromBuffer) {
                    buffer_.assign(data + ptr, dataSize - ptr);
                }
                return;
            }
            ptr++;
            if (ptr == dataSize) {
                return;
            }
            if (data[ptr] != '\n') {
                throw ML::Exception("expected \\n");
            }
            ptr++;
            onResponseStart(string(data, versionEnd), code);
            state_ = 1;

            if (ptr == dataSize) {
                buffer_.clear();
                return;
            }
        }
        else if (state_ == 1) {
            while (data[ptr] != '\r') {
                size_t headerPtr = ptr;
                if (!skipToChar(':', true) || !skipToChar('\r', false)) {
                    if (headerPtr > 0 || !fromBuffer) {
                        buffer_.assign(data + headerPtr,
                                       dataSize - headerPtr);
                    }
                    return;
                }
                ptr++;
                if (ptr == dataSize) {
                    if (headerPtr > 0 || !fromBuffer) {
                        buffer_.assign(data + headerPtr,
                                       dataSize - headerPtr);
                    }
                    return;
                }
                if (data[ptr] != '\n') {
                    throw ML::Exception("expected \\n");
                }
                ptr++;
                handleHeader(data + headerPtr, ptr - headerPtr - 2);
                if (ptr == dataSize) {
                    // cerr << "returning\n";
                    if (fromBuffer) {
                        buffer_.clear();
                    }
                    return;
                }
            }
            if (ptr + 1 == dataSize) {
                buffer_.assign(data + ptr, dataSize - ptr);
                return;
            }
            ptr++;
            if (data[ptr] != '\n') {
                throw ML::Exception("expected \\n");
            }
            ptr++;

            if (remainingBody_ == 0) {
                finalizeParsing();
            }
            else {
                state_ = 2;
            }

            if (dataSize == 0) {
                if (fromBuffer) {
                    buffer_.clear();
                }
                return;
            }
        }
        else if (state_ == 2) {
            uint64_t chunkSize = min(dataSize - ptr, remainingBody_);
            // cerr << "toSend: " + to_string(chunkSize) + "\n";
            // cerr << "received body: /" + string(data, chunkSize) + "/\n";
            onData(data + ptr, chunkSize);
            ptr += chunkSize;
            remainingBody_ -= chunkSize;
            if (remainingBody_ == 0) {
                finalizeParsing();
            }
        }
    }
}

void
HttpResponseParser::
handleHeader(const char * data, size_t dataSize)
{
    size_t ptr(0);

    auto skipToChar = [&] (char c) {
        while (ptr < dataSize) {
            if (data[ptr] == c)
                return true;
            ptr++;
        }

        return false;
    };
    auto skipChar = [&] (char c) {
        while (ptr < dataSize && data[ptr] == c) {
            ptr++;
        }
    };
    auto matchString = [&] (const char * testString, size_t len) {
        bool result;
        if (dataSize >= (ptr + len)
            && ::strncasecmp(data + ptr, testString, len) == 0) {
            ptr += len;
            result = true;
        }
        else {
            result = false;
        }
        return result;
    };

    if (matchString("Connection", 10)) {
        skipChar(' ');
        skipToChar(':');
        ptr++;
        skipChar(' ');
        if (matchString("close", 5)) {
            requireClose_ = true;
        }
    }
    else if (matchString("Content-Length", 14)) {
        skipChar(' ');
        skipToChar(':');
        ptr++;
        skipChar(' ');
        remainingBody_ = ML::antoi(data + ptr, data + dataSize);
    }

    onHeader(data, dataSize);
}

void
HttpResponseParser::
finalizeParsing()
{
    onDone(requireClose_);
    clear();
}

/* HTTP CONNECTION */

HttpConnection::
HttpConnection()
    : responseState_(IDLE), requestEnded_(false), lastCode_(0), timeoutFd_(-1)
{
    // cerr << "HttpConnection(): " << this << "\n";

    parser_.onResponseStart = [&] (const string & httpVersion,
                                   int code) {
        this->onParserResponseStart(httpVersion, code);
    };
    parser_.onHeader = [&] (const char * data, size_t size) {
        this->onParserHeader(data, size);
    };
    parser_.onData = [&] (const char * data, size_t size) {
        this->onParserData(data, size);
    };
    parser_.onDone = [&] (bool doClose) {
        this->onParserDone(doClose);
    };

    handleTimeoutEventCb_ = [&] (const struct epoll_event & event) {
        this->handleTimeoutEvent(event);
    };
}

HttpConnection::
~HttpConnection()
{
    // cerr << "~HttpConnection: " << this << "\n";
    cancelRequestTimer();
    if (responseState_ != IDLE) {
        ::fprintf(stderr,
                  "destroying non-idle connection: %d",
                  responseState_);
        abort();
    }
}

void
HttpConnection::
clear()
{
    responseState_ = IDLE;
    requestEnded_ = false;
    request_.clear();
    uploadOffset_ = 0;
    lastCode_ = 0;
}

void
HttpConnection::
perform(HttpRequest && request)
{
    // cerr << "perform: " << this << endl;

    if (responseState_ != IDLE) {
        throw ML::Exception("%p: cannot process a request when state is not"
                            " idle: %d", this, responseState_);
    }

    request_ = move(request);

    responseState_ = HEADERS;
    if (canSendMessages()) {
        write(request_.requestStr());
        armRequestTimer();
    }
    else {
        connect();
    }
}

void
HttpConnection::
onConnectionResult(ConnectionResult result, const vector<string> & msgs)
{
    // cerr << " onConnectionResult: " + to_string(result) + "\n";
    if (result == ConnectionResult::SUCCESS) {
        write(request_.requestStr());
        armRequestTimer();
    }
    else {
        cerr << " failure with result: "  + to_string(result) + "\n";
        handleEndOfRq(result, true);
    }
}

void
HttpConnection::
onWriteResult(int error, const string & written, size_t writtenSize)
{
    if (error == 0) {
        const MimeContent content = request_.content();
        if (responseState_ == HEADERS) {
            if (content.size() > 0) {
                responseState_ = BODY;
                uploadOffset_ = 0;
            }
            else {
                responseState_ = IDLE;
            }
        }
        else if (responseState_ == BODY) {
            uploadOffset_ += writtenSize;
        }
        else if (responseState_ != BODY) {
            throw ML::Exception("invalid state");
        }
        if (responseState_ == BODY) {
            uint64_t remaining = content.size() - uploadOffset_;
            uint64_t chunkSize = min(remaining, HttpConnection::sendSize);
            if (chunkSize == 0) {
                responseState_ = IDLE;
            }
            else {
                write(content.data() + uploadOffset_, chunkSize);
            }
        }
    }
    else {
        throw ML::Exception("unhandled error");
    }
}

void
HttpConnection::
onReceivedData(const char * data, size_t size)
{
    // cerr << "onReceivedData: " + string(data, size) + "\n";
    parser_.feed(data, size);
}

void
HttpConnection::
onException(const exception_ptr & excPtr)
{
    cerr << "http client received exception\n";
    abort();
}

void
HttpConnection::
onParserResponseStart(const string & httpVersion, int code)
{
    // ::fprintf(stderr, "%p: onParserResponseStart\n", this);
    request_.callbacks().startResponse(request_, httpVersion, code);
}

void
HttpConnection::
onParserHeader(const char * data, size_t size)
{
    // cerr << "onParserHeader: " << this << endl;
    request_.callbacks().feedHeader(request_, data, size);
}

void
HttpConnection::
onParserData(const char * data, size_t size)
{
    // cerr << "onParserData: " << this << endl;
    request_.callbacks().feedBodyData(request_, data, size);
}

void
HttpConnection::
onParserDone(bool doClose)
{
    handleEndOfRq(0, doClose);
}

/* This method handles end of requests: callback invocation, timer
 * cancellation etc. It may request the closing of the connection, in which
 * case the HttpConnection will be ready for a new request only after
 * finalizeEndOfRq is invoked. */
void
HttpConnection::
handleEndOfRq(int code, bool requireClose)
{
    // ::fprintf(stderr, "%p: handleEndOfRq: %d, %d, %d\n",
    //           this, code, requireClose, requestEnded_);
    if (requestEnded_) {
        // cerr << "ignoring extraneous end of request\n";
        ;
    }
    else {
        requestEnded_ = true;

        // cerr << "handleEndOfRq: " << this << endl;
        cancelRequestTimer();

        if (requireClose) {
            lastCode_ = code;
            // cerr << "request close\n";
            requestClose();
        }
        else {
            finalizeEndOfRq(code);
        }
    }
}

void
HttpConnection::
finalizeEndOfRq(int code)
{
    request_.callbacks().endResponse(request_, code);
    clear();
    onDone(code);
}

void
HttpConnection::
onDisconnected(bool fromPeer)
{
    if (fromPeer) {
        ;
    }
    else {
        // cerr << "disconnected...\n";
        finalizeEndOfRq(lastCode_);
    }
}

void
HttpConnection::
armRequestTimer()
{
    if (request_.timeout() > 0) {
        if (timeoutFd_ == -1) {
            timeoutFd_ = timerfd_create(CLOCK_MONOTONIC,
                                        TFD_NONBLOCK | TFD_CLOEXEC);
            if (timeoutFd_ == -1) {
                throw ML::Exception(errno, "timerfd_create");
            }
            addFdOneShot(timeoutFd_, handleTimeoutEventCb_,
                         true, false);
            // cerr << "timer armed\n";
        }
        else {
            restartFdOneShot(timeoutFd_, handleTimeoutEventCb_,
                             true, false);
            // cerr << "timer rearmed\n";
        }

        itimerspec spec;
        ::memset(&spec, 0, sizeof(itimerspec));

        spec.it_interval.tv_sec = 0;
        spec.it_value.tv_sec = request_.timeout();
        int res = timerfd_settime(timeoutFd_, 0, &spec, nullptr);
        if (res == -1) {
            throw ML::Exception(errno, "timerfd_settime");
        }
    }
}

void
HttpConnection::
cancelRequestTimer()
{
    // cerr << "cancel request timer " << this << "\n";
    if (timeoutFd_ != -1) {
        // cerr << "  was active\n";
        removeFd(timeoutFd_);
        ::close(timeoutFd_);
        timeoutFd_ = -1;
    }
    // else {
    //     cerr << "  was not active\n";
    // }
}

void
HttpConnection::
handleTimeoutEvent(const ::epoll_event & event)
{
    if ((event.events & EPOLLIN) != 0) {
        while (true) {
            uint64_t expiries;
            int res = ::read(timeoutFd_, &expiries, sizeof(expiries));
            if (res == -1) {
                if (errno == EAGAIN) {
                    break;
                }

                throw ML::Exception(errno, "read");
            }
        }
        // cerr << "ending request due to timeout\n";
        handleEndOfRq(ConnectionResult::TIMEOUT, true);
    }
}


/* HTTPCLIENT */

HttpClient::
HttpClient(const string & baseUrl, int numParallel, size_t queueSize)
    : MessageLoop(1, 0, -1),
      noSSLChecks(false),
      baseUrl_(baseUrl),
      debug_(false),
      avlConnections_(numParallel),
      nextAvail_(0),
      queue_(make_shared<TypedMessageSink<HttpRequest>>(queueSize))
{
    queue_->onEvent = [&] (HttpRequest && rq) {
        // cerr << "onEvent\n";
        this->handleQueueEvent(move(rq));
    };
    addSourceRightAway("queue", queue_);

    /* available connections */
    for (size_t i = 0; i < numParallel; i++) {
        HttpConnection * connPtr = new HttpConnection();
        shared_ptr<HttpConnection> connection(connPtr);
        connection->init(baseUrl);
        connection->onDone = [&, connPtr] (int result) {
            handleHttpConnectionDone(connPtr, result);
        };
        addSourceRightAway("connection" + to_string(i), connection);
        avlConnections_[i] = connPtr;
    }
}

HttpClient::
~HttpClient()
{
    // cerr << "~HttpClient: " << this << "\n";
    shutdown();
}

void
HttpClient::
enablePipelining()
{
    throw ML::Exception("unimplemented");
    // ::curl_multi_setopt(handle_, CURLMOPT_PIPELINING, 1);
}

void
HttpClient::
debug(bool debugOn)
{
    debug_ = debugOn;
    MessageLoop::debug(debugOn);
}

bool
HttpClient::
enqueueRequest(const string & verb, const string & resource,
               const shared_ptr<HttpClientCallbacks> & callbacks,
               const MimeContent & content,
               const RestParams & queryParams, const RestParams & headers,
               int timeout)
{
    string url = baseUrl_ + resource + queryParams.uriEscaped();
    bool res = queue_->tryPush(HttpRequest(verb, url, callbacks,
                                           content, headers, timeout));

    return res;
}

void
HttpClient::
handleQueueEvent(HttpRequest && request)
{
    if (nextAvail_ < avlConnections_.size()) {
        if (inThreadQueue_.size() > 0) {
            cerr << "BAD: connections available while there are elements in the queue?\n";
        }
        HttpConnection * conn = getConnection();
        conn->perform(move(request));
    }
    else {
        // cerr << "enqueuing request in thread\n";
        inThreadQueue_.emplace_back(move(request));
    }
}

void
HttpClient::
handleHttpConnectionDone(HttpConnection * connection, int result)
{
    if (inThreadQueue_.size() > 0) {
        // cerr << "emptying queue...\n";
        connection->perform(move(inThreadQueue_.front()));
        inThreadQueue_.pop_front();
    }
    else {
        releaseConnection(connection);
    }
}

HttpConnection *
HttpClient::
getConnection()
{
    HttpConnection * conn;

    if (nextAvail_ < avlConnections_.size()) {
        conn = avlConnections_[nextAvail_];
        nextAvail_++;
    }
    else {
        conn = nullptr;
    }

    // cerr << " returning conn: " << conn << "\n";

    return conn;
}

void
HttpClient::
releaseConnection(HttpConnection * oldConnection)
{
    if (nextAvail_ > 0) {
        nextAvail_--;
        avlConnections_[nextAvail_] = oldConnection;
    }
}


/* HTTPCLIENTSIMPLECALLBACKS */

HttpClientSimpleCallbacks::
HttpClientSimpleCallbacks(const OnResponse & onResponse)
    : onResponse_(onResponse), statusCode_(0)
{
}

void
HttpClientSimpleCallbacks::
onResponseStart(const HttpRequest & rq,
                const string & httpVersion, int code)
{
    statusCode_ = code;
}

void
HttpClientSimpleCallbacks::
onHeader(const HttpRequest & rq, const char * data, size_t size)
{
    headers_.append(data, size);
}

void
HttpClientSimpleCallbacks::
onData(const HttpRequest & rq, const char * data, size_t size)
{
    body_.append(data, size);
}

void
HttpClientSimpleCallbacks::
onDone(const HttpRequest & rq, int error)
{
    onResponse(rq, error, statusCode_, move(headers_), move(body_));
}

void
HttpClientSimpleCallbacks::
onResponse(const HttpRequest & rq,
           int error, int status,
           string && headers, string && body)
{
    if (onResponse_) {
        onResponse_(rq, error, status, move(headers), move(body));
    }
    statusCode_ = 0;
    headers_.clear();
    body_.clear();
}<|MERGE_RESOLUTION|>--- conflicted
+++ resolved
@@ -36,8 +36,6 @@
         requestStr_ += "?" + query;
     }
     requestStr_ += " HTTP/1.1\r\n";
-
-<<<<<<< HEAD
     requestStr_ += "Host: "+ url.host();
     int port = url.port();
     if (port > 0) {
@@ -53,13 +51,10 @@
         requestStr_ += "Content-Type: " + content_.contentType() + "\r\n";
     }
     requestStr_ += "\r\n";
-=======
-    return error;
-}
-
-}
-
-
+}
+
+
+#if 0
 /* HTTPCLIENTERROR */
 
 std::ostream &
@@ -67,13 +62,11 @@
 operator << (std::ostream & stream, HttpClientError error)
 {
     return stream << HttpClientCallbacks::errorMessage(error);
->>>>>>> 44df8cea
 }
 
 
 /* HTTPCLIENTCALLBACKS */
 
-#if 0
 const string &
 HttpClientCallbacks::
 errorMessage(HttpClientError errorCode)
