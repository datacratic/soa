/* runner.h                                                        -*- C++ -*-
   Wolfgang Sourdeau, September 2013
   Copyright (c) 2013 Datacratic.  All rights reserved.

   A command runner class that hides the specifics of the underlying unix
   system calls and can intercept input and output.
*/

#pragma once

#include <signal.h>
#include <sys/resource.h>
#include <sys/time.h>

#include <functional>
#include <string>
#include <utility>
#include <vector>

#include "soa/types/date.h"
#include "soa/types/value_description.h"

#include "epoller.h"
#include "runner_common.h"
#include "sink.h"

/* value descriptions for "timeval" and "rusage" */

CREATE_STRUCTURE_DESCRIPTION(timeval);
CREATE_STRUCTURE_DESCRIPTION(rusage);


namespace Datacratic {

/*****************************************************************************/
/* RUN RESULT                                                                */
/*****************************************************************************/

/** This is the result that is returned that encapsulates the state of a
    command that ran.

    There are 3 broad outcomes possible:
    1.  There was an error launching;
    2.  The command exited due to a signal;
    3.  The command exited normally and gave us a return code.

    Note that recording good messages for launch errors is really important,
    as it can be very difficult to debug this kind of error.
*/

struct RunResult {
    RunResult();

    /** Update the state in response to the command returning.
        The status parameter is as returned by waidpid.
    */
    void updateFromStatus(int status);

    /** Extract the process return code as would be returned by a shell. */
    int processStatus() const;

    /** Update the state in response to a launch error. */
    void updateFromLaunchException(const std::exception_ptr & excPtr);

    /** Update the state in response to a launch error. */
    void updateFromLaunchError(int launchErrno,
                               const std::string & launchError);

    /// Enumeration of the final state of the command
    enum State {
        UNKNOWN,        ///< State is not known
        LAUNCH_ERROR,   ///< Command was unable to be launched
        LAUNCH_EXCEPTION, ///< Exception thrown when launching the command
        RETURNED,       ///< Command returned
        SIGNALED,       ///< Command exited with a signal
        PARENT_EXITED   ///< Parent exited, killing the child
    };

    State state;
    int signum;         ///< Signal number it returned with
    int returnCode;     ///< Return code if command exited

    std::exception_ptr launchExc; ///<Exception thrown at launch time
    int launchErrno;    ///< Errno (if appropriate) of launch error
    std::string launchError;  ///< Error string describing launch error

    rusage usage;       ///< Process statistics
};

std::string to_string(const RunResult::State & state);

std::ostream &
operator << (std::ostream & stream, const RunResult::State & state);

CREATE_STRUCTURE_DESCRIPTION(RunResult);
CREATE_ENUM_DESCRIPTION_NAMED(RunResultStateDescription, RunResult::State);


/****************************************************************************/
/* RUNNER                                                                   */
/****************************************************************************/

/** This class encapsulates running a sub-command, including launching it and
    controlling the input, output and error streams of the subprocess.
*/

<<<<<<< HEAD
struct Runner : public EpollLoop {
    /* external override of path to "runner_helper", for testing */
    static std::string runnerHelper;

=======
struct Runner: public Epoller {
>>>>>>> 114d1b0d
    typedef std::function<void (const RunResult & result)> OnTerminate;

    Runner();
    ~Runner();

    OutputSink & getStdInSink();

    /* Close stdin at launch time if stdin sink was not queried. */
    bool closeStdin;

    /** Run the subprocess. */
    void run(const std::vector<std::string> & command,
             const OnTerminate & onTerminate,
             const std::shared_ptr<InputSink> & stdOutSink = nullptr,
             const std::shared_ptr<InputSink> & stdErrSink = nullptr);

    /** Kill the subprocess with the given signal, then wait for it to
        terminate.

        If mustSucceed = true, then an exception will be thrown if there
        is no process.

        Returns whether or not the call succeeded.
    */
    bool kill(int signal = SIGTERM, bool mustSucceed = true) const;

    /** Send the given signal, but don't wait for it to terminate.

        If mustSucceed = true, then an exception will be thrown if there
        is no process.

        Returns whether or not the call succeeded.
    */
    bool signal(int signum, bool mustSucceed = true);

    /** Synchronous wait for the subprocess to start.  Returns true if the
        process started, or false if it wasn't able to start.

        Will wait for a maximum of secondsToWait seconds. Returns "true" when
        the condition was met or "false" in case of a timeout.
    */
    bool waitStart(double secondsToWait = INFINITY) const;

    /** Synchronous wait for the subprocess to be marked as started from the
        MessageLoop thread.

        Will wait for a maximum of secondsToWait seconds. Returns "true" when
        the condition was met or "false" in case of a timeout.
    */
    bool waitRunning(double secondsToWait = INFINITY) const;

    /** Synchronous wait for termination of the subprocess and the closing of
     * all related resources. */
    void waitTermination() const;

    /** Is the subprocess running? */
    bool running() const { return running_; }

    /** Process ID of the child process. Returns -1 if not running, -2 in case
        of a launch error, -3 when terminated. */
    pid_t childPid() const { return childPid_; }

    Date startDate() const { return startDate_; }
    Date endDate() const { return endDate_; }

    /** The number of seconds since the actual start time of the subprocess.
        If terminated, the actual interval between the start and the
        termination times thereof. */
    double duration() const;

private:
<<<<<<< HEAD
    void runImpl(const std::vector<std::string> & command,
                 const OnTerminate & onTerminate = nullptr,
                 const std::shared_ptr<InputSink> & stdOutSink = nullptr,
                 const std::shared_ptr<InputSink> & stdErrSink = nullptr);

    /** Implementation of the runImpl function, which is called inside the
        message loop thread so that it knows the parent thread will not
        go away and cause issues with death signals of the child process.
    */
    void doRunImpl(const std::vector<std::string> & command,
                   const OnTerminate & onTerminate = nullptr,
                   const std::shared_ptr<InputSink> & stdOutSink = nullptr,
                   const std::shared_ptr<InputSink> & stdErrSink = nullptr);

=======
>>>>>>> 114d1b0d
    struct Task {
        Task();

        void setupInSink();
        void flushInSink();
        void flushStdInBuffer();
        void runWrapper(const std::vector<std::string> & command,
                        ProcessFds & fds);
        std::string findRunnerHelper();

        void postTerminate(Runner & runner);

        std::vector<std::string> command;
        OnTerminate onTerminate;
        RunResult runResult;

        pid_t wrapperPid;

        int stdInFd;
        int stdOutFd;
        int stdErrFd;
        int statusFd;

        ProcessState statusState;
    };

    void prepareChild();
    Epoller::HandleEventResult
    handleEpollEvent(const struct epoll_event & event);
    void handleChildStatus(const struct epoll_event & event);
    void handleOutputStatus(const struct epoll_event & event,
                            int & fd, std::shared_ptr<InputSink> & sink);
    void handleWakeup(const struct epoll_event & event);

    void attemptTaskTermination();

    int runRequests_;
    int activeRequest_;
    int32_t running_;

    Date startDate_;
    Date endDate_;

    /** Holds the child PID if > 0.  If not:
        -1 means the child has not launched yet
        -2 means there was a launch error
        -3 means the child has exited
    */
    pid_t childPid_;

    ML::Wakeup_Fd wakeup_;

    std::shared_ptr<AsyncFdOutputSink> stdInSink_;
    int childStdinFd_;
    std::shared_ptr<InputSink> stdOutSink_;
    std::shared_ptr<InputSink> stdErrSink_;

    Task task_;
    char statusBuffer_[sizeof(ProcessStatus)];
    size_t statusRemaining_;
};


/*****************************************************************************/
/* EXECUTE                                                                   */
/*****************************************************************************/

/** These are free functions that take care of the details of setting up a
    Runner object and using it to run a single command.
*/

/** Execute a command synchronously using the specified message loop. */
RunResult execute(MessageLoop & loop,
                  const std::vector<std::string> & command,
                  const std::shared_ptr<InputSink> & stdOutSink = nullptr,
                  const std::shared_ptr<InputSink> & stdErrSink = nullptr,
                  const std::string & stdInData = "",
                  bool closeStdin = false);

/** Execute a command synchronously using its own message loop. */
RunResult execute(const std::vector<std::string> & command,
                  const std::shared_ptr<InputSink> & stdOutSink = nullptr,
                  const std::shared_ptr<InputSink> & stdErrSink = nullptr,
                  const std::string & stdInData = "",
                  bool closeStdin = false);

} // namespace Datacratic<|MERGE_RESOLUTION|>--- conflicted
+++ resolved
@@ -60,9 +60,6 @@
     int processStatus() const;
 
     /** Update the state in response to a launch error. */
-    void updateFromLaunchException(const std::exception_ptr & excPtr);
-
-    /** Update the state in response to a launch error. */
     void updateFromLaunchError(int launchErrno,
                                const std::string & launchError);
 
@@ -70,17 +67,14 @@
     enum State {
         UNKNOWN,        ///< State is not known
         LAUNCH_ERROR,   ///< Command was unable to be launched
-        LAUNCH_EXCEPTION, ///< Exception thrown when launching the command
         RETURNED,       ///< Command returned
-        SIGNALED,       ///< Command exited with a signal
-        PARENT_EXITED   ///< Parent exited, killing the child
+        SIGNALED        ///< Command exited with a signal
     };
-
+        
     State state;
     int signum;         ///< Signal number it returned with
     int returnCode;     ///< Return code if command exited
 
-    std::exception_ptr launchExc; ///<Exception thrown at launch time
     int launchErrno;    ///< Errno (if appropriate) of launch error
     std::string launchError;  ///< Error string describing launch error
 
@@ -96,22 +90,15 @@
 CREATE_ENUM_DESCRIPTION_NAMED(RunResultStateDescription, RunResult::State);
 
 
-/****************************************************************************/
-/* RUNNER                                                                   */
-/****************************************************************************/
+/*****************************************************************************/
+/* RUNNER                                                                    */
+/*****************************************************************************/
 
 /** This class encapsulates running a sub-command, including launching it and
     controlling the input, output and error streams of the subprocess.
 */
 
-<<<<<<< HEAD
-struct Runner : public EpollLoop {
-    /* external override of path to "runner_helper", for testing */
-    static std::string runnerHelper;
-
-=======
 struct Runner: public Epoller {
->>>>>>> 114d1b0d
     typedef std::function<void (const RunResult & result)> OnTerminate;
 
     Runner();
@@ -124,7 +111,7 @@
 
     /** Run the subprocess. */
     void run(const std::vector<std::string> & command,
-             const OnTerminate & onTerminate,
+             const OnTerminate & onTerminate = nullptr,
              const std::shared_ptr<InputSink> & stdOutSink = nullptr,
              const std::shared_ptr<InputSink> & stdErrSink = nullptr);
 
@@ -150,18 +137,9 @@
     /** Synchronous wait for the subprocess to start.  Returns true if the
         process started, or false if it wasn't able to start.
 
-        Will wait for a maximum of secondsToWait seconds. Returns "true" when
-        the condition was met or "false" in case of a timeout.
+        Will wait for a maximum of secondsToWait seconds.
     */
     bool waitStart(double secondsToWait = INFINITY) const;
-
-    /** Synchronous wait for the subprocess to be marked as started from the
-        MessageLoop thread.
-
-        Will wait for a maximum of secondsToWait seconds. Returns "true" when
-        the condition was met or "false" in case of a timeout.
-    */
-    bool waitRunning(double secondsToWait = INFINITY) const;
 
     /** Synchronous wait for termination of the subprocess and the closing of
      * all related resources. */
@@ -183,23 +161,6 @@
     double duration() const;
 
 private:
-<<<<<<< HEAD
-    void runImpl(const std::vector<std::string> & command,
-                 const OnTerminate & onTerminate = nullptr,
-                 const std::shared_ptr<InputSink> & stdOutSink = nullptr,
-                 const std::shared_ptr<InputSink> & stdErrSink = nullptr);
-
-    /** Implementation of the runImpl function, which is called inside the
-        message loop thread so that it knows the parent thread will not
-        go away and cause issues with death signals of the child process.
-    */
-    void doRunImpl(const std::vector<std::string> & command,
-                   const OnTerminate & onTerminate = nullptr,
-                   const std::shared_ptr<InputSink> & stdOutSink = nullptr,
-                   const std::shared_ptr<InputSink> & stdErrSink = nullptr);
-
-=======
->>>>>>> 114d1b0d
     struct Task {
         Task();
 
@@ -208,8 +169,7 @@
         void flushStdInBuffer();
         void runWrapper(const std::vector<std::string> & command,
                         ProcessFds & fds);
-        std::string findRunnerHelper();
-
+                        
         void postTerminate(Runner & runner);
 
         std::vector<std::string> command;
@@ -236,10 +196,7 @@
 
     void attemptTaskTermination();
 
-    int runRequests_;
-    int activeRequest_;
-    int32_t running_;
-
+    int running_;
     Date startDate_;
     Date endDate_;
 
@@ -253,7 +210,6 @@
     ML::Wakeup_Fd wakeup_;
 
     std::shared_ptr<AsyncFdOutputSink> stdInSink_;
-    int childStdinFd_;
     std::shared_ptr<InputSink> stdOutSink_;
     std::shared_ptr<InputSink> stdErrSink_;
 
