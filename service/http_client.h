/* http_client.h                                                   -*- C++ -*-
   Wolfgang Sourdeau, January 2014
   Copyright (c) 2014 Datacratic.  All rights reserved.

   An asynchronous HTTP client.

   HttpClient is meant to provide a featureful, generic and asynchronous HTTP
   client class. It supports strictly asynchronous (non-blocking) operations,
   HTTP pipelining and concurrent requests while enabling streaming responses
   via a callback mechanism. It is meant to be subclassed whenever a
   synchronous interface or a one-shot response mechanism is required. In
   general, the code should be complete enough that existing and similar
   classes could be subclassed gradually (HttpRestProxy, s3 internals). As a
   generic class, it does not make assumptions on the transferred contents.
   Finally, it is based on the interface of HttpRestProxy.

   Caveat:
   - cannot be used with a multi-threaded loop yet
   - has not been tweaked for performance yet
   - since those require header interpretation, there is not support for
     cookies per se
*/

#pragma once

/* TODO:
   blockers:
   - parser:
     - needs better validation (header key size, ...)
     - handling of multi-line headers
   - connection timeout (Curl style)
   - socket timeout
   - auto disconnect (keep-alive)
   - chunked encoding

   nice to have:
   - SSL support
   - tunnelling
 */

#include <string>
#include <vector>

#include "soa/jsoncpp/value.h"
#include "soa/service/message_loop.h"
#include "soa/service/http_header.h"
#include "soa/service/http_parsers.h"
#include "soa/service/typed_message_channel.h"
#include "soa/service/tcp_client.h"


namespace Datacratic {

struct HttpClientCallbacks;

/* MIME CONTENT */

/** Structure used to hold content for a MIME transaction. */
struct MimeContent {
    MimeContent()
        : data_(nullptr), size_(0), ownsContent_(false)
    {
    }

    MimeContent(const std::string & str, const std::string & contentType,
                bool copy = false)
        : data_(str.c_str()), size_(str.size()), contentType_(contentType),
          ownsContent_(copy)
    {
        if (copy) {
            copy_ = str;
            data_ = copy_.c_str();
        }
    }

    MimeContent(const char * data, uint64_t size,
                const std::string & contentType,
                bool copy = false)
        : data_(data), size_(size), contentType_(contentType),
          ownsContent_(copy)
    {
        if (copy) {
            copy_ = std::string(data_, size_);
            data_ = copy_.c_str();
        }
    }

    MimeContent(const Json::Value & content,
                const std::string & contentType = "application/json")
        : copy_(content.toString()),
          data_(copy_.c_str()), size_(copy_.size()),
          contentType_(contentType), ownsContent_(true)
    {
    }

    MimeContent(std::string && str, const std::string & contentType)
        : copy_(move(str)), data_(copy_.c_str()), size_(copy_.size()),
          contentType_(contentType), ownsContent_(true)
    {
    }

    MimeContent(MimeContent && other)
        : copy_(move(other.copy_)), data_(other.data_), size_(other.size_),
          contentType_(move(other.contentType_)),
          ownsContent_(other.ownsContent_)
    {
        if (ownsContent_) {
            data_ = copy_.c_str();
        }
    }

    MimeContent(const MimeContent & other)
        : copy_(other.copy_), data_(other.data_), size_(other.size_),
          contentType_(other.contentType_), ownsContent_(other.ownsContent_)
    {
        if (ownsContent_) {
            data_ = copy_.c_str();
        }
    }

    const char * data()
        const
    {
        return data_;
    }

    uint64_t size()
        const
    {
        return size_;
    }

    const std::string & contentType()
        const
    {
        return contentType_;
    }

    bool isVoid()
        const
    {
        return (data_ == nullptr);
    }

    void clear()
    {
        copy_.clear();
        data_ = nullptr;
        size_ = 0;
        ownsContent_ = false;
    }

    MimeContent & operator = (const MimeContent & other)
    {
        copy_ = other.copy_;
        if (ownsContent_) {
            data_ = copy_.c_str();
        }
        else {
            data_ = other.data_;
        }
        size_ = other.size_;
        contentType_ = other.contentType_;
        ownsContent_ = other.ownsContent_;

        return *this;
    }

    MimeContent & operator = (MimeContent && other)
    {
        copy_ = move(other.copy_);
        if (ownsContent_) {
            data_ = copy_.c_str();
        }
        else {
            data_ = other.data_;
        }
        size_ = other.size_;
        contentType_ = move(other.contentType_);
        ownsContent_ = other.ownsContent_;

        return *this;
    }

private:
    std::string copy_;
    const char *data_;
    uint64_t size_;
    std::string contentType_;
    bool ownsContent_;
};


/* HTTPREQUEST */

/* Representation of an HTTP request. */
struct HttpRequest {
    HttpRequest()
        : timeout_(0)
    {
    }

    HttpRequest(const std::string & verb, const std::string & url,
                const std::shared_ptr<HttpClientCallbacks> & callbacks,
                const MimeContent & content, const RestParams & headers,
                int timeout = 0)
        noexcept
        : verb_(verb), url_(url),
          headers_(headers), content_(content),
          callbacks_(callbacks), timeout_(timeout)
    {
        makeRequestStr();
    }

    void clear()
    {
        verb_.clear();
        url_.clear();
        headers_ = RestParams();
        content_.clear();
        callbacks_ = nullptr;
        timeout_ = 0;
        requestStr_.clear();
    }

    const std::string & requestStr()
        const
    {
        return requestStr_;
    }

    const MimeContent & content()
        const
    {
        return content_;
    }

    HttpClientCallbacks & callbacks()
        const
    {
        if (!callbacks_) {
            throw ML::Exception("callbacks not set");
        }

        return *callbacks_;
    }

    int timeout()
        const
    {
        return timeout_;
    }

private:
    void makeRequestStr() noexcept;

    std::string verb_;
    std::string url_;
    RestParams headers_;
    MimeContent content_;
    std::shared_ptr<HttpClientCallbacks> callbacks_;
    int timeout_;
    std::string requestStr_;
};


/* HTTP CONNECTION */

struct HttpConnection : TcpClient {
    typedef std::function<void (int)> OnDone;

    enum HttpState {
        IDLE,
        PENDING
    };

    HttpConnection();

    HttpConnection(const HttpConnection & other) = delete;

    ~HttpConnection();

    void clear();
    void perform(HttpRequest && request);

    const HttpRequest & request() const
    {
        return request_;
    }

    OnDone onDone;

private:
    /* tcp_socket overrides */
    virtual void onClosed(bool fromPeer,
                          const std::vector<std::string> & msgs);
    virtual void onReceivedData(const char * data, size_t size);
    virtual void onException(const std::exception_ptr & excPtr);

    void onParserResponseStart(const std::string & httpVersion, int code);
    void onParserHeader(const char * data, size_t size);
    void onParserData(const char * data, size_t size);
    void onParserDone(bool onClose);

    void startSendingRequest();

    void handleEndOfRq(int code, bool requireClose);
    void finalizeEndOfRq(int code);

    HttpResponseParser parser_;

    HttpState responseState_;
    HttpRequest request_;
    bool requestEnded_;

    /* Connection: close */
    int lastCode_;

    /* request timeouts */
    void armRequestTimer();
    void cancelRequestTimer();
    void handleTimeoutEvent(const ::epoll_event & event);

    int timeoutFd_;
};


/* HTTPCLIENT */

struct HttpClient : public MessageLoop {
    /* "baseUrl": scheme, hostname and port (scheme://hostname[:port]) that
       will be used as base for all requests
       "numParallels": number of requests that can be handled simultaneously
       "queueSize": size of the backlog of pending requests, after which
       operations will be refused (0 for unlimited queue) */
    HttpClient(const std::string & baseUrl,
               int numParallel = 4, size_t queueSize = 32);
    HttpClient(HttpClient && other) = delete;
    HttpClient(const HttpClient & other) = delete;

    ~HttpClient();

    /** SSL checks */
    bool noSSLChecks;

    /** Use with servers that support HTTP pipelining */
    void enablePipelining();

    /** Enable outputting of debug information */
    void debug(bool debugOn);

    /** Performs a POST request, with "resource" as the location of the
     *  resource on the server indicated in "baseUrl". Query parameters
     *  should preferably be passed via "queryParams".
     *
     *  Returns "true" when the request could successfully be enqueued.
     */
    bool get(const std::string & resource,
             const std::shared_ptr<HttpClientCallbacks> & callbacks,
             const RestParams & queryParams = RestParams(),
             const RestParams & headers = RestParams(),
             int timeout = -1)
    {
        return enqueueRequest("GET", resource, callbacks,
                              MimeContent(),
                              queryParams, headers, timeout);
    }

    /** Performs a POST request, using similar parameters as get with the
     * addition of "content", which defines the contents body and type.
     *
     *  Returns "true" when the request could successfully be enqueued.
     */
    bool post(const std::string & resource,
              const std::shared_ptr<HttpClientCallbacks> & callbacks,
              const MimeContent & content = MimeContent(),
              const RestParams & queryParams = RestParams(),
              const RestParams & headers = RestParams(),
              int timeout = -1)
    {
        return enqueueRequest("POST", resource, callbacks, content,
                              queryParams, headers, timeout);
    }

    /** Performs a PUT request in a similar fashion to "post" above.
     *
     *  Returns "true" when the request could successfully be enqueued.
     */
    bool put(const std::string & resource,
             const std::shared_ptr<HttpClientCallbacks> & callbacks,
             const MimeContent & content = MimeContent(),
             const RestParams & queryParams = RestParams(),
             const RestParams & headers = RestParams(),
             int timeout = -1)
    {
        return enqueueRequest("PUT", resource, callbacks, content,
                              queryParams, headers, timeout);
    }

<<<<<<< HEAD
    size_t queuedRequests()
    {
        return queue_.size();
    }
=======
    /** Performs a DELETE request.
     *
     *  Returns "true" when the request could successfully be enqueued.
     */

    /* The method can't be named delete because delete is a reserved keyword in
     * C++
     */
    bool del(const std::string & resource,
             const std::shared_ptr<HttpClientCallbacks> & callbacks,
             const RestParams & queryParams = RestParams(),
             const RestParams & headers = RestParams(),
             int timeout = -1)
    {
        return enqueueRequest("DELETE", resource, callbacks,
                              HttpRequest::Content(),
                              queryParams, headers, timeout);
    }

    size_t queuedRequests() const;
>>>>>>> 7cc0001d

    HttpClient & operator = (HttpClient && other) = delete;
    HttpClient & operator = (const HttpClient & other) = delete;

private:

    /* Local */
    bool enqueueRequest(const std::string & verb,
                        const std::string & resource,
                        const std::shared_ptr<HttpClientCallbacks> & callbacks,
                        const MimeContent & content,
                        const RestParams & queryParams,
                        const RestParams & headers,
                        int timeout = -1);

    void handleQueueEvent();

    void handleHttpConnectionDone(HttpConnection * connection, int result);

    HttpConnection * getConnection();
    void releaseConnection(HttpConnection * connection);

    std::string baseUrl_;

    bool debug_;

    std::vector<HttpConnection *> avlConnections_;
    size_t nextAvail_;

    TypedMessageQueue<HttpRequest> queue_; /* queued requests */

    HttpConnection::OnDone onHttpConnectionDone_;
};


/* HTTPCLIENTCALLBACKS */

struct HttpClientCallbacks {
    typedef std::function<void (const HttpRequest &,
                                const std::string &,
                                int)> OnResponseStart;
    typedef std::function<void (const HttpRequest &,
                                const char *, size_t)> OnData;
    typedef std::function<void (const HttpRequest &,
                                int)> OnDone;

    HttpClientCallbacks(OnResponseStart onResponseStart = nullptr,
                        OnData onHeader = nullptr,
                        OnData onData = nullptr,
                        OnDone onDone = nullptr)
        : onResponseStart_(onResponseStart),
          onHeader_(onHeader), onData_(onData),
          onDone_(onDone)
    {
    }

    virtual ~HttpClientCallbacks()
    {
    }

    /* HttpClient interface */

    /* initiates a response */
    void startResponse(const HttpRequest & rq,
                       const std::string & httpVersion,
                       int code);

    /* register header lines */
    void feedHeader(const HttpRequest & rq,
                    const char * data, size_t size);

    /* feed one chunk body data */
    void feedBodyData(const HttpRequest & rq,
                      const char * data, size_t size);

    /* declare the response to be finished */
    void endResponse(const HttpRequest & rq, int errorCode);


    /* Callbacks methods */

    /* initiates a response */
    virtual void onResponseStart(const HttpRequest & rq,
                                 const std::string & httpVersion,
                                 int code);

    /* callback for header lines, one invocation per line */
    virtual void onHeader(const HttpRequest & rq,
                          const char * data, size_t size);

    /* callback for body data, one invocation per chunk */
    virtual void onData(const HttpRequest & rq,
                        const char * data, size_t size);

    /* callback for operation completions, implying that no other call will
     * be performed for the same request */
    virtual void onDone(const HttpRequest & rq,
                        int errorCode);

private:
    OnResponseStart onResponseStart_;
    OnData onHeader_;
    OnData onData_;
    OnDone onDone_;
};


/* SIMPLE CALLBACKS */

/* This class enables to simplify the interface use by clients which do not
 * need support for progressive responses. */
struct HttpClientSimpleCallbacks : public HttpClientCallbacks
{
    typedef std::function<void (const HttpRequest &,  /* request */
                                int,      /* error code */
                                int,                  /* status code */
                                std::string &&,       /* headers */
                                std::string &&)>      /* body */
        OnResponse;
    HttpClientSimpleCallbacks(const OnResponse & onResponse = nullptr);

    /* HttpClientCallbacks overrides */
    virtual void onResponseStart(const HttpRequest & rq,
                                 const std::string & httpVersion, int code);
    virtual void onHeader(const HttpRequest & rq,
                          const char * data, size_t size);
    virtual void onData(const HttpRequest & rq,
                        const char * data, size_t size);
    virtual void onDone(const HttpRequest & rq, int errorCode);

    virtual void onResponse(const HttpRequest & rq,
                            int error,
                            int status,
                            std::string && headers,
                            std::string && body);

private:
    OnResponse onResponse_;

    int statusCode_;
    std::string headers_;
    std::string body_;
};

} // namespace Datacratic<|MERGE_RESOLUTION|>--- conflicted
+++ resolved
@@ -397,12 +397,6 @@
                               queryParams, headers, timeout);
     }
 
-<<<<<<< HEAD
-    size_t queuedRequests()
-    {
-        return queue_.size();
-    }
-=======
     /** Performs a DELETE request.
      *
      *  Returns "true" when the request could successfully be enqueued.
@@ -418,12 +412,14 @@
              int timeout = -1)
     {
         return enqueueRequest("DELETE", resource, callbacks,
-                              HttpRequest::Content(),
+                              MimeContent(),
                               queryParams, headers, timeout);
     }
 
-    size_t queuedRequests() const;
->>>>>>> 7cc0001d
+    size_t queuedRequests()
+    {
+        return queue_.size();
+    }
 
     HttpClient & operator = (HttpClient && other) = delete;
     HttpClient & operator = (const HttpClient & other) = delete;
